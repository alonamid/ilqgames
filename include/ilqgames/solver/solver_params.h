--- conflicted
+++ resolved
@@ -75,14 +75,11 @@
 
   // Whether solver should shoot for an open loop or feedback Nash.
   bool open_loop = false;
-<<<<<<< HEAD
-=======
 
   // State and control regularization.
   float state_regularization = 0.0;
   float control_regularization = 0.0;
 };  // struct SolverParams
->>>>>>> 77bb54c6
 
   // Adersarial time: Pure Cooperative (adversarial_time = 0), or
   // Adversarial-to-Cooperative (adversarial_time != 0)
