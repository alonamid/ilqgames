--- conflicted
+++ resolved
@@ -83,13 +83,9 @@
   // Cost function.
   const std::shared_ptr<const Cost> cost_;
 
-<<<<<<< HEAD
-  // Time threshold after which to apply cost.
-  Time threshold_time_;
-=======
   // Time threshold relative to initial time after which to apply cost.
   const Time threshold_time_;
->>>>>>> 9610e05d
+
 };  //\class Cost
 
 }  // namespace ilqgames
