--- conflicted
+++ resolved
@@ -74,14 +74,6 @@
 namespace ilqgames {
 
 namespace {
-<<<<<<< HEAD
-// Time.
-static constexpr Time kTimeStep = 0.1;     // s
-static constexpr Time kTimeHorizon = 10.0; // s
-static constexpr size_t kNumTimeSteps =
-    static_cast<size_t>(kTimeHorizon / kTimeStep);
-=======
->>>>>>> bcf5b382
 
 // Car inter-axle distance.
 static constexpr float kInterAxleLength = 4.0; // m
@@ -175,19 +167,6 @@
 static const Dimension kP3AIdx = 1;
 } // anonymous namespace
 
-<<<<<<< HEAD
-ThreePlayerIntersectionExample::ThreePlayerIntersectionExample(
-    const SolverParams &params) {
-  // Create dynamics.
-  const std::shared_ptr<const ConcatenatedDynamicalSystem> dynamics(
-      new ConcatenatedDynamicalSystem({std::make_shared<P1>(kInterAxleLength),
-                                       std::make_shared<P2>(kInterAxleLength),
-                                       std::make_shared<P3>()},
-                                      kTimeStep));
-
-  // Set up initial state.
-  x0_ = VectorXf::Zero(dynamics->XDim());
-=======
 void ThreePlayerIntersectionExample::ConstructDynamics() {
   dynamics_.reset(new ConcatenatedDynamicalSystem(
       {std::make_shared<P1>(kInterAxleLength),
@@ -196,7 +175,7 @@
 
 void ThreePlayerIntersectionExample::ConstructInitialState() {
   x0_ = VectorXf::Zero(dynamics_->XDim());
->>>>>>> bcf5b382
+
   x0_(kP1XIdx) = kP1InitialX;
   x0_(kP1YIdx) = kP1InitialY;
   x0_(kP1HeadingIdx) = kP1InitialHeading;
@@ -385,13 +364,8 @@
   // p3_cost.AddStateCost(p3p2_proximity_cost);
 
   // Collision-avoidance constraints.
-<<<<<<< HEAD
-
-  // Pairwise proximity costs: Player 1.
-
-=======
+
   constexpr bool kKeepClose = true;
->>>>>>> bcf5b382
   const std::shared_ptr<ProximityConstraint> p1p2_proximity_constraint(
       new ProximityConstraint({kP1XIdx, kP1YIdx}, {kP2XIdx, kP2YIdx},
                               kMinProximity, !kKeepClose,
@@ -403,53 +377,7 @@
   p1_cost.AddStateConstraint(p1p2_proximity_constraint);
   p1_cost.AddStateConstraint(p1p3_proximity_constraint);
 
-<<<<<<< HEAD
-  // Pairwise proximity costs: Player 2.
-
-  const std::shared_ptr<InitialTimeCost> p2p1_initial_proximity_cost(
-      new InitialTimeCost(
-          std::shared_ptr<QuadraticDifferenceCost>(new QuadraticDifferenceCost(
-              kP2ProximityCostWeight, {kP2XIdx, kP2YIdx}, {kP1XIdx, kP1YIdx})),
-          params.adversarial_time, "InitialProximityCostP2P1"));
-  p2_cost.AddStateCost(p2p1_initial_proximity_cost);
-  initial_time_costs_.push_back(p2p1_initial_proximity_cost);
-
-  const std::shared_ptr<FinalTimeCost> p2p1_final_proximity_cost(
-      new FinalTimeCost(std::shared_ptr<ProxCost>(new ProxCost(
-                            kP2ProximityCostWeight, {kP2XIdx, kP2YIdx},
-                            {kP1XIdx, kP1YIdx}, kMinProximity)),
-                        params.adversarial_time, "FinalProximityCostP2P1"));
-  p2_cost.AddStateCost(p2p1_final_proximity_cost);
-  final_time_costs_.push_back(p2p1_final_proximity_cost);
-
-  const std::shared_ptr<ProxCost> p2p3_proximity_cost(
-      new ProxCost(kP2ProximityCostWeight, {kP2XIdx, kP2YIdx},
-                   {kP3XIdx, kP3YIdx}, kMinProximity, "ProximityP3"));
-  p2_cost.AddStateCost(p2p3_proximity_cost);
-
-  // Pairwise proximity costs: Player 3.
-
-  const std::shared_ptr<InitialTimeCost> p3p1_initial_proximity_cost(
-      new InitialTimeCost(
-          std::shared_ptr<QuadraticDifferenceCost>(new QuadraticDifferenceCost(
-              kP3ProximityCostWeight, {kP3XIdx, kP3YIdx}, {kP1XIdx, kP1YIdx})),
-          params.adversarial_time, "InitialProximityCostP1"));
-  p3_cost.AddStateCost(p3p1_initial_proximity_cost);
-  initial_time_costs_.push_back(p3p1_initial_proximity_cost);
-
-  const std::shared_ptr<FinalTimeCost> p3p1_final_proximity_cost(
-      new FinalTimeCost(std::shared_ptr<ProxCost>(new ProxCost(
-                            kP3ProximityCostWeight, {kP3XIdx, kP3YIdx},
-                            {kP1XIdx, kP1YIdx}, kMinProximity)),
-                        params.adversarial_time, "FinalProximityCostP1"));
-  p3_cost.AddStateCost(p3p1_final_proximity_cost);
-  final_time_costs_.push_back(p3p1_final_proximity_cost);
-
-  const std::shared_ptr<ProxCost> p3p2_proximity_cost(
-      new ProxCost(kP3ProximityCostWeight, {kP3XIdx, kP3YIdx},
-                   {kP2XIdx, kP2YIdx}, kMinProximity, "ProximityP2"));
-  p3_cost.AddStateCost(p3p2_proximity_cost);
-=======
+
   const std::shared_ptr<ProximityConstraint> p2p1_proximity_constraint(
       new ProximityConstraint({kP2XIdx, kP2YIdx}, {kP1XIdx, kP1YIdx},
                               kMinProximity, !kKeepClose,
@@ -471,7 +399,7 @@
                               "ProximityConstraintP2"));
   p3_cost.AddStateConstraint(p3p1_proximity_constraint);
   p3_cost.AddStateConstraint(p3p2_proximity_constraint);
->>>>>>> bcf5b382
+
 
   // Collision-avoidance constraints.
   // const std::shared_ptr<ProximityConstraint> p1p2_proximity_constraint(
