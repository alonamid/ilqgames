--- conflicted
+++ resolved
@@ -50,7 +50,6 @@
 #include <ilqgames/cost/nominal_path_length_cost.h>
 #include <ilqgames/cost/proximity_cost.h>
 #include <ilqgames/cost/quadratic_cost.h>
-#include <ilqgames/cost/quadratic_difference_cost.h>
 #include <ilqgames/cost/quadratic_polyline2_cost.h>
 #include <ilqgames/cost/semiquadratic_cost.h>
 #include <ilqgames/cost/semiquadratic_polyline2_cost.h>
@@ -72,20 +71,17 @@
 #include <memory>
 #include <vector>
 
-// // Adversarial time.
-// DEFINE_double(adversarial_time, 0.0, "Adversarial time window (s).");
-
 namespace ilqgames {
 
 namespace {
 // Time.
-static constexpr Time kTimeStep = 0.1;     // s
-static constexpr Time kTimeHorizon = 10.0; // s
+static constexpr Time kTimeStep = 0.1;      // s
+static constexpr Time kTimeHorizon = 10.0;  // s
 static constexpr size_t kNumTimeSteps =
     static_cast<size_t>(kTimeHorizon / kTimeStep);
 
 // Car inter-axle distance.
-static constexpr float kInterAxleLength = 4.0; // m
+static constexpr float kInterAxleLength = 4.0;  // m
 
 // Cost weights.
 static constexpr float kStateRegularization = 1.0;
@@ -114,50 +110,44 @@
 static constexpr bool kConstraintOrientedInside = false;
 
 // Lane width.
-static constexpr float kLaneHalfWidth = 2.5; // m
+static constexpr float kLaneHalfWidth = 2.5;  // m
 
 // Goal points.
-static constexpr float kP1GoalX = -6.0;  // m
-static constexpr float kP1GoalY = 600.0; // m
-
-static constexpr float kP2GoalX = 500.0; // m
-static constexpr float kP2GoalY = 12.0;  // m
-
-static constexpr float kP3GoalX = 100.0; // m
-static constexpr float kP3GoalY = 16.0;  // m
+static constexpr float kP1GoalX = -6.0;   // m
+static constexpr float kP1GoalY = 600.0;  // m
+
+static constexpr float kP2GoalX = 500.0;  // m
+static constexpr float kP2GoalY = 12.0;   // m
+
+static constexpr float kP3GoalX = 100.0;  // m
+static constexpr float kP3GoalY = 16.0;   // m
 
 // Nominal and max speed.
-static constexpr float kP1MaxV = 12.0; // m/s
-static constexpr float kP2MaxV = 12.0; // m/s
-static constexpr float kP3MaxV = 2.0;  // m/s
-static constexpr float kMinV = 1.0;    // m/s
-
-static constexpr float kP1NominalV = 8.0; // m/s
-static constexpr float kP2NominalV = 5.0; // m/s
-static constexpr float kP3NominalV = 1.5; // m/s
+static constexpr float kP1MaxV = 12.0;  // m/s
+static constexpr float kP2MaxV = 12.0;  // m/s
+static constexpr float kP3MaxV = 2.0;   // m/s
+static constexpr float kMinV = 1.0;     // m/s
+
+static constexpr float kP1NominalV = 8.0;  // m/s
+static constexpr float kP2NominalV = 5.0;  // m/s
+static constexpr float kP3NominalV = 1.5;  // m/s
 
 // Initial state.
-static constexpr float kP1InitialX = -2.0;  // m
-static constexpr float kP2InitialX = -10.0; // m
-static constexpr float kP3InitialX = -11.0; // m
-
-static constexpr float kP1InitialY = -30.0; // m
-static constexpr float kP2InitialY = 45.0;  // m
-static constexpr float kP3InitialY = 16.0;  // m
-
-static constexpr float kP1InitialHeading = M_PI_2;  // rad
-static constexpr float kP2InitialHeading = -M_PI_2; // rad
-static constexpr float kP3InitialHeading = 0.0;     // rad
-
-<<<<<<< HEAD
-static constexpr float kP1InitialSpeed = 5.0;  // m/s
-static constexpr float kP2InitialSpeed = 5.0;  // m/s
-static constexpr float kP3InitialSpeed = 1.25; // m/s
-=======
+static constexpr float kP1InitialX = -2.0;   // m
+static constexpr float kP2InitialX = -10.0;  // m
+static constexpr float kP3InitialX = -11.0;  // m
+
+static constexpr float kP1InitialY = -30.0;  // m
+static constexpr float kP2InitialY = 45.0;   // m
+static constexpr float kP3InitialY = 16.0;   // m
+
+static constexpr float kP1InitialHeading = M_PI_2;   // rad
+static constexpr float kP2InitialHeading = -M_PI_2;  // rad
+static constexpr float kP3InitialHeading = 0.0;      // rad
+
 static constexpr float kP1InitialSpeed = 3.0;   // m/s
 static constexpr float kP2InitialSpeed = 3.0;   // m/s
 static constexpr float kP3InitialSpeed = 1.25;  // m/s
->>>>>>> 980be5f2
 
 // State dimensions.
 using P1 = SinglePlayerCar6D;
@@ -191,18 +181,16 @@
 static const Dimension kP2JerkIdx = 1;
 static const Dimension kP3OmegaIdx = 0;
 static const Dimension kP3AIdx = 1;
-} // anonymous namespace
+}  // anonymous namespace
 
 ThreePlayerIntersectionExample::ThreePlayerIntersectionExample(
-    const SolverParams &params
-    //  const std::float &scenario
-) {
+    const SolverParams& params) {
   // Create dynamics.
   const std::shared_ptr<const ConcatenatedDynamicalSystem> dynamics(
-      new ConcatenatedDynamicalSystem({std::make_shared<P1>(kInterAxleLength),
-                                       std::make_shared<P2>(kInterAxleLength),
-                                       std::make_shared<P3>()},
-                                      kTimeStep));
+      new ConcatenatedDynamicalSystem(
+          {std::make_shared<P1>(kInterAxleLength),
+           std::make_shared<P2>(kInterAxleLength), std::make_shared<P3>()},
+          kTimeStep));
 
   // Set up initial state.
   x0_ = VectorXf::Zero(dynamics->XDim());
@@ -389,51 +377,6 @@
   p3_cost.AddControlCost(2, p3_a_cost);
 
   // Goal costs.
-<<<<<<< HEAD
-  constexpr float kFinalTimeWindow = 0.5; // s
-  const auto p1_goalx_cost = std::make_shared<FinalTimeCost>(
-      std::make_shared<QuadraticCost>(kGoalCostWeight, kP1XIdx, kP1GoalX),
-      kTimeHorizon - kFinalTimeWindow, "GoalX");
-  const auto p1_goaly_cost = std::make_shared<FinalTimeCost>(
-      std::make_shared<QuadraticCost>(kGoalCostWeight, kP1YIdx, kP1GoalY),
-      kTimeHorizon - kFinalTimeWindow, "GoalY");
-  p1_cost.AddStateCost(p1_goalx_cost);
-  p1_cost.AddStateCost(p1_goaly_cost);
-  final_time_costs_.push_back(p1_goalx_cost);
-  final_time_costs_.push_back(p1_goaly_cost);
-
-  const auto p2_goalx_cost = std::make_shared<FinalTimeCost>(
-      std::make_shared<QuadraticCost>(kGoalCostWeight, kP2XIdx, kP2GoalX),
-      kTimeHorizon - kFinalTimeWindow, "GoalX");
-  const auto p2_goaly_cost = std::make_shared<FinalTimeCost>(
-      std::make_shared<QuadraticCost>(kGoalCostWeight, kP2YIdx, kP2GoalY),
-      kTimeHorizon - kFinalTimeWindow, "GoalY");
-  p2_cost.AddStateCost(p2_goalx_cost);
-  p2_cost.AddStateCost(p2_goaly_cost);
-  final_time_costs_.push_back(p2_goalx_cost);
-  final_time_costs_.push_back(p2_goaly_cost);
-
-  const auto p3_goalx_cost = std::make_shared<FinalTimeCost>(
-      std::make_shared<QuadraticCost>(kGoalCostWeight, kP3XIdx, kP3GoalX),
-      kTimeHorizon - kFinalTimeWindow, "GoalX");
-  const auto p3_goaly_cost = std::make_shared<FinalTimeCost>(
-      std::make_shared<QuadraticCost>(kGoalCostWeight, kP3YIdx, kP3GoalY),
-      kTimeHorizon - kFinalTimeWindow, "GoalY");
-  p3_cost.AddStateCost(p3_goalx_cost);
-  p3_cost.AddStateCost(p3_goaly_cost);
-  final_time_costs_.push_back(p3_goalx_cost);
-  final_time_costs_.push_back(p3_goaly_cost);
-
-  // Pairwise proximity costs.
-  const std::shared_ptr<ProxCost> p1p2_proximity_cost(
-      new ProxCost(kP1ProximityCostWeight, {kP1XIdx, kP1YIdx},
-                   {kP2XIdx, kP2YIdx}, kMinProximity, "ProximityP2"));
-  const std::shared_ptr<ProxCost> p1p3_proximity_cost(
-      new ProxCost(kP1ProximityCostWeight, {kP1XIdx, kP1YIdx},
-                   {kP3XIdx, kP3YIdx}, kMinProximity, "ProximityP3"));
-  p1_cost.AddStateCost(p1p2_proximity_cost);
-  p1_cost.AddStateCost(p1p3_proximity_cost);
-=======
   // constexpr float kFinalTimeWindow = 0.5;  // s
   // const auto p1_goalx_cost = std::make_shared<FinalTimeCost>(
   //     std::make_shared<QuadraticCost>(kGoalCostWeight, kP1XIdx, kP1GoalX),
@@ -471,129 +414,19 @@
   //                  {kP3XIdx, kP3YIdx}, kMinProximity, "ProximityP3"));
   // p1_cost.AddStateCost(p1p2_proximity_cost);
   // p1_cost.AddStateCost(p1p3_proximity_cost);
->>>>>>> 980be5f2
 
   // const std::shared_ptr<ProxCost> p2p1_proximity_cost(
   //     new ProxCost(kP2ProximityCostWeight, {kP2XIdx, kP2YIdx},
   //                  {kP1XIdx, kP1YIdx}, kMinProximity, "ProximityP1"));
-<<<<<<< HEAD
-
-  // Original: If Statement with params.scenario with 0 or 1
-
-  // if (params.scenario == 0) {
-  //   const std::shared_ptr<ProxCost> p2p1_proximity_cost(
-  //       new ProxCost(kP2ProximityCostWeight, {kP2XIdx, kP2YIdx},
-  //                    {kP1XIdx, kP1YIdx}, kMinProximity, "ProximityP1"));
-  //   p2_cost.AddStateCost(p2p1_proximity_cost);
-  // } else {
-  //   const std::shared_ptr<InitialTimeCost> p2p1_initial_proximity_cost(
-  //       new InitialTimeCost(std::shared_ptr<QuadraticDifferenceCost>(
-  //                               new QuadraticDifferenceCost(
-  //                                   kP2ProximityCostWeight, {kP2XIdx,
-  //                                   kP2YIdx}, {kP1XIdx, kP1YIdx})),
-  //                           FLAGS_adversarial_time,
-  //                           "InitialProximityCostP1"));
-  //   p2_cost.AddStateCost(p2p1_initial_proximity_cost);
-  //   initial_time_costs_.push_back(p2p1_initial_proximity_cost);
-
-  //   const std::shared_ptr<FinalTimeCost> p2p1_final_proximity_cost(
-  //       new FinalTimeCost(std::shared_ptr<ProxCost>(new ProxCost(
-  //                             kP2ProximityCostWeight, {kP2XIdx, kP2YIdx},
-  //                             {kP1XIdx, kP1YIdx}, kMinProximity)),
-
-  //                         FLAGS_adversarial_time, "FinalProximityCostP1"));
-  //   p2_cost.AddStateCost(p2p1_final_proximity_cost);
-  //   final_time_costs_.push_back(p2p1_final_proximity_cost);
-  // }
-
-  // Modified: Rename "scenario" as "adversarial_time", and use it in place of
-  // "FLAGS_adversarial_time".
-
-  const std::shared_ptr<InitialTimeCost> p2p1_initial_proximity_cost(
-      new InitialTimeCost(
-          std::shared_ptr<QuadraticDifferenceCost>(new QuadraticDifferenceCost(
-              kP2ProximityCostWeight, {kP2XIdx, kP2YIdx}, {kP1XIdx, kP1YIdx})),
-          params.adversarial_time, "InitialProximityCostP1"));
-  p2_cost.AddStateCost(p2p1_initial_proximity_cost);
-  initial_time_costs_.push_back(p2p1_initial_proximity_cost);
-
-  const std::shared_ptr<FinalTimeCost> p2p1_final_proximity_cost(
-      new FinalTimeCost(std::shared_ptr<ProxCost>(new ProxCost(
-                            kP2ProximityCostWeight, {kP2XIdx, kP2YIdx},
-                            {kP1XIdx, kP1YIdx}, kMinProximity)),
-
-                        params.adversarial_time, "FinalProximityCostP1"));
-  p2_cost.AddStateCost(p2p1_final_proximity_cost);
-  final_time_costs_.push_back(p2p1_final_proximity_cost);
-
-  const std::shared_ptr<ProxCost> p2p3_proximity_cost(
-      new ProxCost(kP2ProximityCostWeight, {kP2XIdx, kP2YIdx},
-                   {kP3XIdx, kP3YIdx}, kMinProximity, "ProximityP3"));
-  p2_cost.AddStateCost(p2p3_proximity_cost);
-=======
   // const std::shared_ptr<ProxCost> p2p3_proximity_cost(
   //     new ProxCost(kP2ProximityCostWeight, {kP2XIdx, kP2YIdx},
   //                  {kP3XIdx, kP3YIdx}, kMinProximity, "ProximityP3"));
   // p2_cost.AddStateCost(p2p1_proximity_cost);
   // p2_cost.AddStateCost(p2p3_proximity_cost);
->>>>>>> 980be5f2
 
   // const std::shared_ptr<ProxCost> p3p1_proximity_cost(
   //     new ProxCost(kP3ProximityCostWeight, {kP3XIdx, kP3YIdx},
   //                  {kP1XIdx, kP1YIdx}, kMinProximity, "ProximityP1"));
-<<<<<<< HEAD
-
-  // Original: If Statement with params.scenario with 0 or 1
-
-  // if (params.scenario == 0) {
-  //   const std::shared_ptr<ProxCost> p3p1_proximity_cost(
-  //       new ProxCost(kP3ProximityCostWeight, {kP3XIdx, kP3YIdx},
-  //                    {kP1XIdx, kP1YIdx}, kMinProximity, "ProximityP1"));
-  //   p3_cost.AddStateCost(p3p1_proximity_cost);
-  // } else {
-  //   const std::shared_ptr<InitialTimeCost> p3p1_initial_proximity_cost(
-  //       new InitialTimeCost(std::shared_ptr<QuadraticDifferenceCost>(
-  //                               new QuadraticDifferenceCost(
-  //                                   kP2ProximityCostWeight, {kP3XIdx,
-  //                                   kP3YIdx}, {kP1XIdx, kP1YIdx})),
-  //                           FLAGS_adversarial_time,
-  //                           "InitialProximityCostP1"));
-  //   p3_cost.AddStateCost(p3p1_initial_proximity_cost);
-  //   initial_time_costs_.push_back(p3p1_initial_proximity_cost);
-
-  //   const std::shared_ptr<FinalTimeCost> p3p1_final_proximity_cost(
-  //       new FinalTimeCost(std::shared_ptr<ProxCost>(new ProxCost(
-  //                             kP2ProximityCostWeight, {kP3XIdx, kP3YIdx},
-  //                             {kP1XIdx, kP1YIdx}, kMinProximity)),
-  //                         FLAGS_adversarial_time, "FinalProximityCostP1"));
-  //   p3_cost.AddStateCost(p3p1_final_proximity_cost);
-  //   final_time_costs_.push_back(p3p1_final_proximity_cost);
-  // }
-
-  // Modified: Rename "scenario" as "adversarial_time", and use it in place of
-  // "FLAGS_adversarial_time".
-
-  const std::shared_ptr<InitialTimeCost> p3p1_initial_proximity_cost(
-      new InitialTimeCost(
-          std::shared_ptr<QuadraticDifferenceCost>(new QuadraticDifferenceCost(
-              kP3ProximityCostWeight, {kP3XIdx, kP3YIdx}, {kP1XIdx, kP1YIdx})),
-          params.adversarial_time, "InitialProximityCostP1"));
-  p3_cost.AddStateCost(p3p1_initial_proximity_cost);
-  initial_time_costs_.push_back(p3p1_initial_proximity_cost);
-
-  const std::shared_ptr<FinalTimeCost> p3p1_final_proximity_cost(
-      new FinalTimeCost(std::shared_ptr<ProxCost>(new ProxCost(
-                            kP3ProximityCostWeight, {kP3XIdx, kP3YIdx},
-                            {kP1XIdx, kP1YIdx}, kMinProximity)),
-                        params.adversarial_time, "FinalProximityCostP1"));
-  p3_cost.AddStateCost(p3p1_final_proximity_cost);
-  final_time_costs_.push_back(p3p1_final_proximity_cost);
-
-  const std::shared_ptr<ProxCost> p3p2_proximity_cost(
-      new ProxCost(kP3ProximityCostWeight, {kP3XIdx, kP3YIdx},
-                   {kP2XIdx, kP2YIdx}, kMinProximity, "ProximityP2"));
-  p3_cost.AddStateCost(p3p2_proximity_cost);
-=======
   // const std::shared_ptr<ProxCost> p3p2_proximity_cost(
   //     new ProxCost(kP3ProximityCostWeight, {kP3XIdx, kP3YIdx},
   //                  {kP2XIdx, kP2YIdx}, kMinProximity, "ProximityP2"));
@@ -633,26 +466,25 @@
                               "ProximityConstraintP2"));
   p3_cost.AddStateConstraint(p3p1_proximity_constraint);
   p3_cost.AddStateConstraint(p3p2_proximity_constraint);
->>>>>>> 980be5f2
 
   // Set up solver.
   solver_.reset(new ILQSolver(dynamics, {p1_cost, p2_cost, p3_cost},
                               kTimeHorizon, params));
 }
 
-inline std::vector<float>
-ThreePlayerIntersectionExample::Xs(const VectorXf &x) const {
+inline std::vector<float> ThreePlayerIntersectionExample::Xs(
+    const VectorXf& x) const {
   return {x(kP1XIdx), x(kP2XIdx), x(kP3XIdx)};
 }
 
-inline std::vector<float>
-ThreePlayerIntersectionExample::Ys(const VectorXf &x) const {
+inline std::vector<float> ThreePlayerIntersectionExample::Ys(
+    const VectorXf& x) const {
   return {x(kP1YIdx), x(kP2YIdx), x(kP3YIdx)};
 }
 
-inline std::vector<float>
-ThreePlayerIntersectionExample::Thetas(const VectorXf &x) const {
+inline std::vector<float> ThreePlayerIntersectionExample::Thetas(
+    const VectorXf& x) const {
   return {x(kP1HeadingIdx), x(kP2HeadingIdx), x(kP3HeadingIdx)};
 }
 
-} // namespace ilqgames+}  // namespace ilqgames