/*
 * Copyright (c) 2019, The Regents of the University of California (Regents).
 * All rights reserved.
 *
 * Redistribution and use in source and binary forms, with or without
 * modification, are permitted provided that the following conditions are
 * met:
 *
 *    1. Redistributions of source code must retain the above copyright
 *       notice, this list of conditions and the following disclaimer.
 *
 *    2. Redistributions in binary form must reproduce the above
 *       copyright notice, this list of conditions and the following
 *       disclaimer in the documentation and/or other materials provided
 *       with the distribution.
 *
 *    3. Neither the name of the copyright holder nor the names of its
 *       contributors may be used to endorse or promote products derived
 *       from this software without specific prior written permission.
 *
 * THIS SOFTWARE IS PROVIDED BY THE COPYRIGHT HOLDERS AND CONTRIBUTORS AS IS
 * AND ANY EXPRESS OR IMPLIED WARRANTIES, INCLUDING, BUT NOT LIMITED TO, THE
 * IMPLIED WARRANTIES OF MERCHANTABILITY AND FITNESS FOR A PARTICULAR PURPOSE
 * ARE DISCLAIMED. IN NO EVENT SHALL THE COPYRIGHT HOLDER OR CONTRIBUTORS BE
 * LIABLE FOR ANY DIRECT, INDIRECT, INCIDENTAL, SPECIAL, EXEMPLARY, OR
 * CONSEQUENTIAL DAMAGES (INCLUDING, BUT NOT LIMITED TO, PROCUREMENT OF
 * SUBSTITUTE GOODS OR SERVICES; LOSS OF USE, DATA, OR PROFITS; OR BUSINESS
 * INTERRUPTION) HOWEVER CAUSED AND ON ANY THEORY OF LIABILITY, WHETHER IN
 * CONTRACT, STRICT LIABILITY, OR TORT (INCLUDING NEGLIGENCE OR OTHERWISE)
 * ARISING IN ANY WAY OUT OF THE USE OF THIS SOFTWARE, EVEN IF ADVISED OF THE
 * POSSIBILITY OF SUCH DAMAGE.
 *
 * Please contact the author(s) of this library if you have any questions.
 * Authors: David Fridovich-Keil   ( dfk@eecs.berkeley.edu )
 */

///////////////////////////////////////////////////////////////////////////////
//
// Three player i64;102;25Mntersection example. Ordering is given by the following:
// (P1, P2, P3) = (Car 1, Car 2, Pedestrian).
//
///////////////////////////////////////////////////////////////////////////////

#include <ilqgames/constraint/polyline2_signed_distance_constraint.h>
#include <ilqgames/constraint/proximity_constraint.h>
#include <ilqgames/constraint/single_dimension_constraint.h>
#include <ilqgames/cost/curvature_cost.h>
#include <ilqgames/cost/final_time_cost.h>
#include <ilqgames/cost/locally_convex_proximity_cost.h>
#include <ilqgames/cost/nominal_path_length_cost.h>
#include <ilqgames/cost/proximity_cost.h>
#include <ilqgames/cost/quadratic_cost.h>
#include <ilqgames/cost/quadratic_difference_cost.h>
#include <ilqgames/cost/quadratic_polyline2_cost.h>
#include <ilqgames/cost/semiquadratic_cost.h>
#include <ilqgames/cost/semiquadratic_polyline2_cost.h>
#include <ilqgames/cost/weighted_convex_proximity_cost.h>
#include <ilqgames/dynamics/concatenated_dynamical_system.h>
#include <ilqgames/dynamics/single_player_car_5d.h>
#include <ilqgames/dynamics/single_player_car_6d.h>
#include <ilqgames/dynamics/single_player_unicycle_4d.h>
#include <ilqgames/examples/three_player_intersection_example.h>
#include <ilqgames/geometry/polyline2.h>
#include <ilqgames/solver/ilq_solver.h>
#include <ilqgames/solver/lq_feedback_solver.h>
#include <ilqgames/solver/problem.h>
#include <ilqgames/solver/solver_params.h>
#include <ilqgames/utils/solver_log.h>
#include <ilqgames/utils/strategy.h>
#include <ilqgames/utils/types.h>

#include <math.h>
#include <memory>
#include <vector>

namespace ilqgames {

namespace {
// Time.
static constexpr Time kTimeStep = 0.1;     // s
static constexpr Time kTimeHorizon = 10.0; // s
static constexpr size_t kNumTimeSteps =
    static_cast<size_t>(kTimeHorizon / kTimeStep);

// Car inter-axle distance.
static constexpr float kInterAxleLength = 4.0; // m

// Cost weights.
static constexpr float kStateRegularization = 1.0;
static constexpr float kControlRegularization = 5.0;

static constexpr float kOmegaCostWeight = 0.1;
static constexpr float kJerkCostWeight = 0.1;
static constexpr float kMaxOmega = 1.0;

static constexpr float kACostWeight = 0.1;
static constexpr float kNominalVCostWeight = 100.0;

static constexpr float kLaneCostWeight = 25.0;

static constexpr float kMinProximity = 6.0;
using ProxCost = ProximityCost;

static constexpr bool kOrientedRight = true;
static constexpr bool kConstraintOrientedInside = false;

// Lane width.
static constexpr float kLaneHalfWidth = 2.5; // m

<<<<<<< HEAD
// Goal points.
static constexpr float kP1GoalX = -6.0;  // m
static constexpr float kP1GoalY = 600.0; // m

static constexpr float kP2GoalX = 500.0; // m
static constexpr float kP2GoalY = 12.0;  // m

static constexpr float kP3GoalX = 100.0; // m
static constexpr float kP3GoalY = 16.0;  // m

=======
>>>>>>> f3121d1a
// Nominal and max speed.
static constexpr float kP1MaxV = 12.0; // m/s
static constexpr float kP2MaxV = 12.0; // m/s
static constexpr float kP3MaxV = 2.0;  // m/s
static constexpr float kMinV = 1.0;    // m/s

static constexpr float kP1NominalV = 8.0; // m/s
static constexpr float kP2NominalV = 5.0; // m/s
static constexpr float kP3NominalV = 1.5; // m/s

// Initial state.
static constexpr float kP1InitialX = -2.0;  // m
static constexpr float kP2InitialX = -10.0; // m
static constexpr float kP3InitialX = -11.0; // m

static constexpr float kP1InitialY = -30.0; // m
static constexpr float kP2InitialY = 45.0;  // m
static constexpr float kP3InitialY = 16.0;  // m

static constexpr float kP1InitialHeading = M_PI_2;  // rad
static constexpr float kP2InitialHeading = -M_PI_2; // rad
static constexpr float kP3InitialHeading = 0.0;     // rad

static constexpr float kP1InitialSpeed = 4.0;  // m/s
static constexpr float kP2InitialSpeed = 3.0;  // m/s
static constexpr float kP3InitialSpeed = 1.25; // m/s

// State dimensions.
using P1 = SinglePlayerCar6D;
using P2 = SinglePlayerCar6D;
using P3 = SinglePlayerUnicycle4D;

static const Dimension kP1XIdx = P1::kPxIdx;
static const Dimension kP1YIdx = P1::kPyIdx;
static const Dimension kP1HeadingIdx = P1::kThetaIdx;
static const Dimension kP1PhiIdx = P1::kPhiIdx;
static const Dimension kP1VIdx = P1::kVIdx;
static const Dimension kP1AIdx = P1::kAIdx;

static const Dimension kP2XIdx = P1::kNumXDims + P2::kPxIdx;
static const Dimension kP2YIdx = P1::kNumXDims + P2::kPyIdx;
static const Dimension kP2HeadingIdx = P1::kNumXDims + P2::kThetaIdx;
static const Dimension kP2PhiIdx = P1::kNumXDims + P2::kPhiIdx;
static const Dimension kP2VIdx = P1::kNumXDims + P2::kVIdx;
static const Dimension kP2AIdx = P1::kNumXDims + P2::kAIdx;

static const Dimension kP3XIdx = P1::kNumXDims + P2::kNumXDims + P3::kPxIdx;
static const Dimension kP3YIdx = P1::kNumXDims + P2::kNumXDims + P3::kPyIdx;
static const Dimension kP3HeadingIdx =
    P1::kNumXDims + P2::kNumXDims + P3::kThetaIdx;
static const Dimension kP3VIdx = P1::kNumXDims + P2::kNumXDims + P3::kVIdx;

// Control dimensions.
static const Dimension kP1OmegaIdx = 0;
static const Dimension kP1JerkIdx = 1;
static const Dimension kP2OmegaIdx = 0;
static const Dimension kP2JerkIdx = 1;
static const Dimension kP3OmegaIdx = 0;
static const Dimension kP3AIdx = 1;
} // anonymous namespace

ThreePlayerIntersectionExample::ThreePlayerIntersectionExample(
    const SolverParams &params) {
  // Create dynamics.
  const std::shared_ptr<const ConcatenatedDynamicalSystem> dynamics(
      new ConcatenatedDynamicalSystem({std::make_shared<P1>(kInterAxleLength),
                                       std::make_shared<P2>(kInterAxleLength),
                                       std::make_shared<P3>()},
                                      kTimeStep));

  // Set up initial state.
  x0_ = VectorXf::Zero(dynamics->XDim());
  x0_(kP1XIdx) = kP1InitialX;
  x0_(kP1YIdx) = kP1InitialY;
  x0_(kP1HeadingIdx) = kP1InitialHeading;
  x0_(kP1VIdx) = kP1InitialSpeed;
  x0_(kP2XIdx) = kP2InitialX;
  x0_(kP2YIdx) = kP2InitialY;
  x0_(kP2HeadingIdx) = kP2InitialHeading;
  x0_(kP2VIdx) = kP2InitialSpeed;
  x0_(kP3XIdx) = kP3InitialX;
  x0_(kP3YIdx) = kP3InitialY;
  x0_(kP3HeadingIdx) = kP3InitialHeading;
  x0_(kP3VIdx) = kP3InitialSpeed;

  // Set up initial strategies and operating point.
  strategies_.reset(new std::vector<Strategy>());
  for (PlayerIndex ii = 0; ii < dynamics->NumPlayers(); ii++)
    strategies_->emplace_back(kNumTimeSteps, dynamics->XDim(),
                              dynamics->UDim(ii));

  operating_point_.reset(
      new OperatingPoint(kNumTimeSteps, dynamics->NumPlayers(), 0.0, dynamics));

  // Set up costs for all players.
  PlayerCost p1_cost("P1", kStateRegularization, kControlRegularization);
  PlayerCost p2_cost("P2", kStateRegularization, kControlRegularization);
  PlayerCost p3_cost("P3", kStateRegularization, kControlRegularization);

  // Stay in lanes.
  const Polyline2 lane1(
      {Point2(kP1InitialX, -1000.0), Point2(kP1InitialX, 1000.0)});
  const Polyline2 lane2(
      {Point2(kP2InitialX, 1000.0), Point2(kP2InitialX, 18.0),
       Point2(kP2InitialX + 0.5, 15.0), Point2(kP2InitialX + 1.0, 14.0),
       Point2(kP2InitialX + 3.0, 12.5), Point2(kP2InitialX + 6.0, 12.0),
       Point2(1000.0, 12.0)});
  const Polyline2 lane3(
      {Point2(-1000.0, kP3InitialY), Point2(1000.0, kP3InitialY)});

  const std::shared_ptr<QuadraticPolyline2Cost> p1_lane_cost(
      new QuadraticPolyline2Cost(kLaneCostWeight, lane1, {kP1XIdx, kP1YIdx},
                                 "LaneCenter"));
  const std::shared_ptr<Polyline2SignedDistanceConstraint> p1_lane_r_constraint(
      new Polyline2SignedDistanceConstraint(lane1, {kP1XIdx, kP1YIdx},
                                            kLaneHalfWidth, !kOrientedRight,
                                            "LaneRightBoundary"));
  const std::shared_ptr<Polyline2SignedDistanceConstraint> p1_lane_l_constraint(
      new Polyline2SignedDistanceConstraint(lane1, {kP1XIdx, kP1YIdx},
                                            -kLaneHalfWidth, kOrientedRight,
                                            "LaneLeftBoundary"));
  p1_cost.AddStateCost(p1_lane_cost);
  p1_cost.AddStateConstraint(p1_lane_r_constraint);
  p1_cost.AddStateConstraint(p1_lane_l_constraint);

  const std::shared_ptr<QuadraticPolyline2Cost> p2_lane_cost(
      new QuadraticPolyline2Cost(kLaneCostWeight, lane2, {kP2XIdx, kP2YIdx},
                                 "LaneCenter"));
  const std::shared_ptr<Polyline2SignedDistanceConstraint> p2_lane_r_constraint(
      new Polyline2SignedDistanceConstraint(lane2, {kP2XIdx, kP2YIdx},
                                            kLaneHalfWidth, !kOrientedRight,
                                            "LaneRightBoundary"));
  const std::shared_ptr<Polyline2SignedDistanceConstraint> p2_lane_l_constraint(
      new Polyline2SignedDistanceConstraint(lane2, {kP2XIdx, kP2YIdx},
                                            -kLaneHalfWidth, kOrientedRight,
                                            "LaneLeftBoundary"));
  p2_cost.AddStateCost(p2_lane_cost);
  p2_cost.AddStateConstraint(p2_lane_r_constraint);
  p2_cost.AddStateConstraint(p2_lane_l_constraint);

  const std::shared_ptr<QuadraticPolyline2Cost> p3_lane_cost(
      new QuadraticPolyline2Cost(kLaneCostWeight, lane3, {kP3XIdx, kP3YIdx},
                                 "LaneCenter"));
  const std::shared_ptr<Polyline2SignedDistanceConstraint> p3_lane_r_constraint(
      new Polyline2SignedDistanceConstraint(lane3, {kP3XIdx, kP3YIdx},
                                            kLaneHalfWidth, !kOrientedRight,
                                            "LaneRightBoundary"));
  const std::shared_ptr<Polyline2SignedDistanceConstraint> p3_lane_l_constraint(
      new Polyline2SignedDistanceConstraint(lane3, {kP3XIdx, kP3YIdx},
                                            -kLaneHalfWidth, kOrientedRight,
                                            "LaneLeftBoundary"));
  p3_cost.AddStateCost(p3_lane_cost);
  p3_cost.AddStateConstraint(p3_lane_r_constraint);
  p3_cost.AddStateConstraint(p3_lane_l_constraint);

  // Max/min/nominal speed costs.
  const auto p1_min_v_constraint = std::make_shared<SingleDimensionConstraint>(
      kP1VIdx, kMinV, kOrientedRight, "MinV");
  const auto p1_max_v_constraint = std::make_shared<SingleDimensionConstraint>(
      kP1VIdx, kP1MaxV, !kOrientedRight, "MaxV");
  const auto p1_nominal_v_cost = std::make_shared<QuadraticCost>(
      kNominalVCostWeight, kP1VIdx, kP1NominalV, "NominalV");
  p1_cost.AddStateConstraint(p1_min_v_constraint);
  p1_cost.AddStateConstraint(p1_max_v_constraint);
  p1_cost.AddStateCost(p1_nominal_v_cost);

  const auto p2_min_v_constraint = std::make_shared<SingleDimensionConstraint>(
      kP2VIdx, kMinV, kOrientedRight, "MinV");
  const auto p2_max_v_constraint = std::make_shared<SingleDimensionConstraint>(
      kP2VIdx, kP2MaxV, !kOrientedRight, "MaxV");
  const auto p2_nominal_v_cost = std::make_shared<QuadraticCost>(
      kNominalVCostWeight, kP2VIdx, kP2NominalV, "NominalV");
  p2_cost.AddStateConstraint(p2_min_v_constraint);
  p2_cost.AddStateConstraint(p2_max_v_constraint);
  p2_cost.AddStateCost(p2_nominal_v_cost);

  const auto p3_min_v_constraint = std::make_shared<SingleDimensionConstraint>(
      kP3VIdx, kMinV, kOrientedRight, "MinV");
  const auto p3_max_v_constraint = std::make_shared<SingleDimensionConstraint>(
      kP3VIdx, kP3MaxV, !kOrientedRight, "MaxV");
  const auto p3_nominal_v_cost = std::make_shared<QuadraticCost>(
      kNominalVCostWeight, kP3VIdx, kP3NominalV, "NominalV");
  p3_cost.AddStateConstraint(p3_min_v_constraint);
  p3_cost.AddStateConstraint(p3_max_v_constraint);
  p3_cost.AddStateCost(p3_nominal_v_cost);

  // // Curvature costs for P1 and P2.
  // const auto p1_curvature_cost = std::make_shared<QuadraticCost>(
  //     kCurvatureCostWeight, kP1PhiIdx, 0.0, "Curvature");
  // p1_cost.AddStateCost(p1_curvature_cost);

  // const auto p2_curvature_cost = std::make_shared<QuadraticCost>(
  //     kCurvatureCostWeight, kP2PhiIdx, 0.0, "Curvature");
  // p2_cost.AddStateCost(p2_curvature_cost);

  // // Penalize acceleration for cars.
  // const auto p1_a_cost = std::make_shared<QuadraticCost>(kACostWeight,
  // kP1AIdx,
  //                                                        0.0,
  //                                                        "Acceleration");
  // p1_cost.AddStateCost(p1_a_cost);

  // const auto p2_a_cost = std::make_shared<QuadraticCost>(kACostWeight,
  // kP2AIdx,
  //                                                        0.0,
  //                                                        "Acceleration");
  // p2_cost.AddStateCost(p2_a_cost);

  // Penalize control effort.
  const auto p1_omega_max_constraint =
      std::make_shared<SingleDimensionConstraint>(
          kP1OmegaIdx, kMaxOmega, !kOrientedRight, "SteeringMax");
  const auto p1_omega_min_constraint =
      std::make_shared<SingleDimensionConstraint>(
          kP1OmegaIdx, -kMaxOmega, kOrientedRight, "SteeringMin");
  const auto p1_omega_cost = std::make_shared<QuadraticCost>(
      kOmegaCostWeight, kP1OmegaIdx, 0.0, "Steering");
  const auto p1_jerk_cost =
      std::make_shared<QuadraticCost>(kJerkCostWeight, kP1JerkIdx, 0.0, "Jerk");
  p1_cost.AddControlConstraint(0, p1_omega_max_constraint);
  p1_cost.AddControlConstraint(0, p1_omega_min_constraint);
  p1_cost.AddControlCost(0, p1_omega_cost);
  p1_cost.AddControlCost(0, p1_jerk_cost);

  const auto p2_omega_max_constraint =
      std::make_shared<SingleDimensionConstraint>(
          kP2OmegaIdx, kMaxOmega, !kOrientedRight, "SteeringMax");
  const auto p2_omega_min_constraint =
      std::make_shared<SingleDimensionConstraint>(
          kP2OmegaIdx, -kMaxOmega, kOrientedRight, "SteeringMin");
  const auto p2_omega_cost = std::make_shared<QuadraticCost>(
      kOmegaCostWeight, kP2OmegaIdx, 0.0, "Steering");
  const auto p2_jerk_cost =
      std::make_shared<QuadraticCost>(kJerkCostWeight, kP2JerkIdx, 0.0, "Jerk");
  p2_cost.AddControlConstraint(1, p2_omega_max_constraint);
  p2_cost.AddControlConstraint(1, p2_omega_min_constraint);
  p2_cost.AddControlCost(1, p2_omega_cost);
  p2_cost.AddControlCost(1, p2_jerk_cost);

  const auto p3_omega_max_constraint =
      std::make_shared<SingleDimensionConstraint>(
          kP3OmegaIdx, kMaxOmega, !kOrientedRight, "SteeringMax");
  const auto p3_omega_min_constraint =
      std::make_shared<SingleDimensionConstraint>(
          kP3OmegaIdx, -kMaxOmega, kOrientedRight, "SteeringMin");
  const auto p3_omega_cost = std::make_shared<QuadraticCost>(
      kOmegaCostWeight, kP3OmegaIdx, 0.0, "Steering");
  const auto p3_a_cost = std::make_shared<QuadraticCost>(kACostWeight, kP3AIdx,
                                                         0.0, "Acceleration");
  p3_cost.AddControlConstraint(2, p3_omega_max_constraint);
  p3_cost.AddControlConstraint(2, p3_omega_min_constraint);
  p3_cost.AddControlCost(2, p3_omega_cost);
  p3_cost.AddControlCost(2, p3_a_cost);

  // Goal costs.
  // constexpr float kFinalTimeWindow = 0.5;  // s
  // const auto p1_goalx_cost = std::make_shared<FinalTimeCost>(
  //     std::make_shared<QuadraticCost>(kGoalCostWeight, kP1XIdx, kP1GoalX),
  //     kTimeHorizon - kFinalTimeWindow, "GoalX");
  // const auto p1_goaly_cost = std::make_shared<FinalTimeCost>(
  //     std::make_shared<QuadraticCost>(kGoalCostWeight, kP1YIdx, kP1GoalY),
  //     kTimeHorizon - kFinalTimeWindow, "GoalY");
  // p1_cost.AddStateCost(p1_goalx_cost);
  // p1_cost.AddStateCost(p1_goaly_cost);

  // const auto p2_goalx_cost = std::make_shared<FinalTimeCost>(
  //     std::make_shared<QuadraticCost>(kGoalCostWeight, kP2XIdx, kP2GoalX),
  //     kTimeHorizon - kFinalTimeWindow, "GoalX");
  // const auto p2_goaly_cost = std::make_shared<FinalTimeCost>(
  //     std::make_shared<QuadraticCost>(kGoalCostWeight, kP2YIdx, kP2GoalY),
  //     kTimeHorizon - kFinalTimeWindow, "GoalY");
  // p2_cost.AddStateCost(p2_goalx_cost);
  // p2_cost.AddStateCost(p2_goaly_cost);

  // const auto p3_goalx_cost = std::make_shared<FinalTimeCost>(
  //     std::make_shared<QuadraticCost>(kGoalCostWeight, kP3XIdx, kP3GoalX),
  //     kTimeHorizon - kFinalTimeWindow, "GoalX");
  // const auto p3_goaly_cost = std::make_shared<FinalTimeCost>(
  //     std::make_shared<QuadraticCost>(kGoalCostWeight, kP3YIdx, kP3GoalY),
  //     kTimeHorizon - kFinalTimeWindow, "GoalY");
  // p3_cost.AddStateCost(p3_goalx_cost);
  // p3_cost.AddStateCost(p3_goaly_cost);

  // Pairwise proximity costs.
  // const std::shared_ptr<ProxCost> p1p2_proximity_cost(
  //     new ProxCost(kP1ProximityCostWeight, {kP1XIdx, kP1YIdx},
  //                  {kP2XIdx, kP2YIdx}, kMinProximity, "ProximityP2"));
  // const std::shared_ptr<ProxCost> p1p3_proximity_cost(
  //     new ProxCost(kP1ProximityCostWeight, {kP1XIdx, kP1YIdx},
  //                  {kP3XIdx, kP3YIdx}, kMinProximity, "ProximityP3"));
  // p1_cost.AddStateCost(p1p2_proximity_cost);
  // p1_cost.AddStateCost(p1p3_proximity_cost);

  // const std::shared_ptr<ProxCost> p2p1_proximity_cost(
  //     new ProxCost(kP2ProximityCostWeight, {kP2XIdx, kP2YIdx},
  //                  {kP1XIdx, kP1YIdx}, kMinProximity, "ProximityP1"));
  // const std::shared_ptr<ProxCost> p2p3_proximity_cost(
  //     new ProxCost(kP2ProximityCostWeight, {kP2XIdx, kP2YIdx},
  //                  {kP3XIdx, kP3YIdx}, kMinProximity, "ProximityP3"));
  // p2_cost.AddStateCost(p2p1_proximity_cost);
  // p2_cost.AddStateCost(p2p3_proximity_cost);

  // const std::shared_ptr<ProxCost> p3p1_proximity_cost(
  //     new ProxCost(kP3ProximityCostWeight, {kP3XIdx, kP3YIdx},
  //                  {kP1XIdx, kP1YIdx}, kMinProximity, "ProximityP1"));
  // const std::shared_ptr<ProxCost> p3p2_proximity_cost(
  //     new ProxCost(kP3ProximityCostWeight, {kP3XIdx, kP3YIdx},
  //                  {kP2XIdx, kP2YIdx}, kMinProximity, "ProximityP2"));
  // p3_cost.AddStateCost(p3p1_proximity_cost);
  // p3_cost.AddStateCost(p3p2_proximity_cost);

  // Collision-avoidance constraints.

  // Pairwise proximity costs: Player 1.

  const std::shared_ptr<ProximityConstraint> p1p2_proximity_constraint(
      new ProximityConstraint({kP1XIdx, kP1YIdx}, {kP2XIdx, kP2YIdx},
                              kMinProximity, kConstraintOrientedInside,
                              "ProximityConstraintP2"));
  const std::shared_ptr<ProximityConstraint> p1p3_proximity_constraint(
      new ProximityConstraint({kP1XIdx, kP1YIdx}, {kP3XIdx, kP3YIdx},
                              kMinProximity, kConstraintOrientedInside,
                              "ProximityConstraintP3"));
  p1_cost.AddStateConstraint(p1p2_proximity_constraint);
  p1_cost.AddStateConstraint(p1p3_proximity_constraint);

  // Pairwise proximity costs: Player 2.

  const std::shared_ptr<InitialTimeCost> p2p1_initial_proximity_cost(
      new InitialTimeCost(
          std::shared_ptr<QuadraticDifferenceCost>(new QuadraticDifferenceCost(
              kP2ProximityCostWeight, {kP2XIdx, kP2YIdx}, {kP1XIdx, kP1YIdx})),
          params.adversarial_time, "InitialProximityCostP2P1"));
  p2_cost.AddStateCost(p2p1_initial_proximity_cost);
  initial_time_costs_.push_back(p2p1_initial_proximity_cost);

  const std::shared_ptr<FinalTimeCost> p2p1_final_proximity_cost(
      new FinalTimeCost(std::shared_ptr<ProxCost>(new ProxCost(
                            kP2ProximityCostWeight, {kP2XIdx, kP2YIdx},
                            {kP1XIdx, kP1YIdx}, kMinProximity)),
                        params.adversarial_time, "FinalProximityCostP2P1"));
  p2_cost.AddStateCost(p2p1_final_proximity_cost);
  final_time_costs_.push_back(p2p1_final_proximity_cost);

  const std::shared_ptr<ProxCost> p2p3_proximity_cost(
      new ProxCost(kP2ProximityCostWeight, {kP2XIdx, kP2YIdx},
                   {kP3XIdx, kP3YIdx}, kMinProximity, "ProximityP3"));
  p2_cost.AddStateCost(p2p3_proximity_cost);

  // Pairwise proximity costs: Player 3.

  const std::shared_ptr<InitialTimeCost> p3p1_initial_proximity_cost(
      new InitialTimeCost(
          std::shared_ptr<QuadraticDifferenceCost>(new QuadraticDifferenceCost(
              kP3ProximityCostWeight, {kP3XIdx, kP3YIdx}, {kP1XIdx, kP1YIdx})),
          params.adversarial_time, "InitialProximityCostP1"));
  p3_cost.AddStateCost(p3p1_initial_proximity_cost);
  initial_time_costs_.push_back(p3p1_initial_proximity_cost);

  const std::shared_ptr<FinalTimeCost> p3p1_final_proximity_cost(
      new FinalTimeCost(std::shared_ptr<ProxCost>(new ProxCost(
                            kP3ProximityCostWeight, {kP3XIdx, kP3YIdx},
                            {kP1XIdx, kP1YIdx}, kMinProximity)),
                        params.adversarial_time, "FinalProximityCostP1"));
  p3_cost.AddStateCost(p3p1_final_proximity_cost);
  final_time_costs_.push_back(p3p1_final_proximity_cost);

  const std::shared_ptr<ProxCost> p3p2_proximity_cost(
      new ProxCost(kP3ProximityCostWeight, {kP3XIdx, kP3YIdx},
                   {kP2XIdx, kP2YIdx}, kMinProximity, "ProximityP2"));
  p3_cost.AddStateCost(p3p2_proximity_cost);

  // Set up solver.
  solver_.reset(new ILQSolver(dynamics, {p1_cost, p2_cost, p3_cost},
                              kTimeHorizon, params));
}

inline std::vector<float>
ThreePlayerIntersectionExample::Xs(const VectorXf &x) const {
  return {x(kP1XIdx), x(kP2XIdx), x(kP3XIdx)};
}

inline std::vector<float>
ThreePlayerIntersectionExample::Ys(const VectorXf &x) const {
  return {x(kP1YIdx), x(kP2YIdx), x(kP3YIdx)};
}

inline std::vector<float>
ThreePlayerIntersectionExample::Thetas(const VectorXf &x) const {
  return {x(kP1HeadingIdx), x(kP2HeadingIdx), x(kP3HeadingIdx)};
}

} // namespace ilqgames<|MERGE_RESOLUTION|>--- conflicted
+++ resolved
@@ -107,19 +107,6 @@
 // Lane width.
 static constexpr float kLaneHalfWidth = 2.5; // m
 
-<<<<<<< HEAD
-// Goal points.
-static constexpr float kP1GoalX = -6.0;  // m
-static constexpr float kP1GoalY = 600.0; // m
-
-static constexpr float kP2GoalX = 500.0; // m
-static constexpr float kP2GoalY = 12.0;  // m
-
-static constexpr float kP3GoalX = 100.0; // m
-static constexpr float kP3GoalY = 16.0;  // m
-
-=======
->>>>>>> f3121d1a
 // Nominal and max speed.
 static constexpr float kP1MaxV = 12.0; // m/s
 static constexpr float kP2MaxV = 12.0; // m/s
