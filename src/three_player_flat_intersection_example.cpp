/*
 * Copyright (c) 2019, The Regents of the University of California (Regents).
 * All rights reserved.
 *
 * Redistribution and use in source and binary forms, with or without
 * modification, are permitted provided that the following conditions are
 * met:
 *
 *    1. Redistributions of source code must retain the above copyright
 *       notice, this list of conditions and the following disclaimer.
 *
 *    2. Redistributions in binary form must reproduce the above
 *       copyright notice, this list of conditions and the following
 *       disclaimer in the documentation and/or other materials provided
 *       with the distribution.
 *
 *    3. Neither the name of the copyright holder nor the names of its
 *       contributors may be used to endorse or promote products derived
 *       from this software without specific prior written permission.
 *
 * THIS SOFTWARE IS PROVIDED BY THE COPYRIGHT HOLDERS AND CONTRIBUTORS AS IS
 * AND ANY EXPRESS OR IMPLIED WARRANTIES, INCLUDING, BUT NOT LIMITED TO, THE
 * IMPLIED WARRANTIES OF MERCHANTABILITY AND FITNESS FOR A PARTICULAR PURPOSE
 * ARE DISCLAIMED. IN NO EVENT SHALL THE COPYRIGHT HOLDER OR CONTRIBUTORS BE
 * LIABLE FOR ANY DIRECT, INDIRECT, INCIDENTAL, SPECIAL, EXEMPLARY, OR
 * CONSEQUENTIAL DAMAGES (INCLUDING, BUT NOT LIMITED TO, PROCUREMENT OF
 * SUBSTITUTE GOODS OR SERVICES; LOSS OF USE, DATA, OR PROFITS; OR BUSINESS
 * INTERRUPTION) HOWEVER CAUSED AND ON ANY THEORY OF LIABILITY, WHETHER IN
 * CONTRACT, STRICT LIABILITY, OR TORT (INCLUDING NEGLIGENCE OR OTHERWISE)
 * ARISING IN ANY WAY OUT OF THE USE OF THIS SOFTWARE, EVEN IF ADVISED OF THE
 * POSSIBILITY OF SUCH DAMAGE.
 *
 * Please contact the author(s) of this library if you have any questions.
 * Authors: David Fridovich-Keil   ( dfk@eecs.berkeley.edu )
 */

///////////////////////////////////////////////////////////////////////////////
//
// Three player *flat* intersection example. Ordering is given by the following:
// (P1, P2, P3) = (Car 1, Car 2, Pedestrian).
//
///////////////////////////////////////////////////////////////////////////////

#include <ilqgames/cost/curvature_cost.h>
#include <ilqgames/cost/final_time_cost.h>
#include <ilqgames/cost/locally_convex_proximity_cost.h>
#include <ilqgames/cost/nominal_path_length_cost.h>
#include <ilqgames/cost/proximity_cost.h>
#include <ilqgames/cost/quadratic_cost.h>
#include <ilqgames/cost/quadratic_difference_cost.h>
#include <ilqgames/cost/quadratic_norm_cost.h>
#include <ilqgames/cost/quadratic_polyline2_cost.h>
#include <ilqgames/cost/semiquadratic_cost.h>
#include <ilqgames/cost/semiquadratic_norm_cost.h>
#include <ilqgames/cost/semiquadratic_polyline2_cost.h>
#include <ilqgames/dynamics/concatenated_flat_system.h>
#include <ilqgames/dynamics/single_player_flat_car_6d.h>
#include <ilqgames/dynamics/single_player_flat_unicycle_4d.h>
#include <ilqgames/examples/three_player_flat_intersection_example.h>
#include <ilqgames/geometry/polyline2.h>
#include <ilqgames/solver/problem.h>
#include <ilqgames/utils/initialize_along_route.h>
#include <ilqgames/utils/solver_log.h>
#include <ilqgames/utils/strategy.h>
#include <ilqgames/utils/types.h>

#include <math.h>
#include <memory>
#include <vector>

namespace ilqgames {

namespace {
<<<<<<< HEAD
// Time.
static constexpr Time kTimeStep = 0.1;     // s
static constexpr Time kTimeHorizon = 10.0; // s
static constexpr size_t kNumTimeSteps =
    static_cast<size_t>(kTimeHorizon / kTimeStep);
=======
>>>>>>> bcf5b382

// Car inter-axle distance.
static constexpr float kInterAxleLength = 4.0; // m

// Cost weights.
static constexpr float kUnicycleAuxCostWeight = 500.0;
static constexpr float kCarAuxCostWeight = 500.0;
static constexpr float kOmegaCostWeight = 50.0;
static constexpr float kJerkCostWeight = 50.0;

static constexpr float kACostWeight = 5.0;
static constexpr float kCurvatureCostWeight = 1.0;
static constexpr float kMaxVCostWeight = 10.0;
static constexpr float kNominalVCostWeight = 10.0;

static constexpr float kGoalCostWeight = 0.1;
static constexpr float kLaneCostWeight = 25.0;
static constexpr float kLaneBoundaryCostWeight = 100.0;

static constexpr float kMinProximity = 6.0;
static constexpr float kP1ProximityCostWeight = 100.0;
static constexpr float kP2ProximityCostWeight = 100.0;
static constexpr float kP3ProximityCostWeight = 10.0;
using ProxCost = ProximityCost;

static constexpr bool kOrientedRight = true;

// Lane width.
static constexpr float kLaneHalfWidth = 2.5; // m

// Goal points.
static constexpr float kP1GoalX = -6.0;  // m
static constexpr float kP1GoalY = 600.0; // m

static constexpr float kP2GoalX = 500.0; // m
static constexpr float kP2GoalY = 12.0;  // m

static constexpr float kP3GoalX = 100.0; // m
static constexpr float kP3GoalY = 16.0;  // m

// Nominal and max speed.
static constexpr float kP1MaxV = 12.0; // m/s
static constexpr float kP2MaxV = 12.0; // m/s
static constexpr float kP3MaxV = 2.0;  // m/s
static constexpr float kMinV = 1.0;    // m/s

static constexpr float kP1NominalV = 8.0; // m/s
static constexpr float kP2NominalV = 5.0; // m/s
static constexpr float kP3NominalV = 1.5; // m/s

// Initial state.
static constexpr float kP1InitialX = -2.0;  // m
static constexpr float kP2InitialX = -10.0; // m
static constexpr float kP3InitialX = -11.0; // m

static constexpr float kP1InitialY = -30.0; // m
static constexpr float kP2InitialY = 45.0;  // m
static constexpr float kP3InitialY = 16.0;  // m

static constexpr float kP1InitialHeading = M_PI_2;  // rad
static constexpr float kP2InitialHeading = -M_PI_2; // rad
static constexpr float kP3InitialHeading = 0.0;     // rad

static constexpr float kP1InitialSpeed = 5.0;  // m/s
static constexpr float kP2InitialSpeed = 5.0;  // m/s
static constexpr float kP3InitialSpeed = 1.25; // m/s

// State dimensions.
using P1 = SinglePlayerFlatCar6D;
using P2 = SinglePlayerFlatCar6D;
using P3 = SinglePlayerFlatUnicycle4D;

static const Dimension kP1XIdx = P1::kPxIdx;
static const Dimension kP1YIdx = P1::kPyIdx;
static const Dimension kP1HeadingIdx = P1::kThetaIdx;
static const Dimension kP1PhiIdx = P1::kPhiIdx;
static const Dimension kP1VIdx = P1::kVIdx;
static const Dimension kP1AIdx = P1::kAIdx;
static const Dimension kP1VxIdx = P1::kVxIdx;
static const Dimension kP1VyIdx = P1::kVyIdx;
static const Dimension kP1AxIdx = P1::kAxIdx;
static const Dimension kP1AyIdx = P1::kAyIdx;

static const Dimension kP2XIdx = P1::kNumXDims + P2::kPxIdx;
static const Dimension kP2YIdx = P1::kNumXDims + P2::kPyIdx;
static const Dimension kP2HeadingIdx = P1::kNumXDims + P2::kThetaIdx;
static const Dimension kP2PhiIdx = P1::kNumXDims + P2::kPhiIdx;
static const Dimension kP2VIdx = P1::kNumXDims + P2::kVIdx;
static const Dimension kP2AIdx = P1::kNumXDims + P2::kAIdx;
static const Dimension kP2VxIdx = P1::kNumXDims + P2::kVxIdx;
static const Dimension kP2VyIdx = P1::kNumXDims + P2::kVyIdx;
static const Dimension kP2AxIdx = P1::kNumXDims + P2::kAxIdx;
static const Dimension kP2AyIdx = P1::kNumXDims + P2::kAyIdx;

static const Dimension kP3XIdx = P1::kNumXDims + P2::kNumXDims + P3::kPxIdx;
static const Dimension kP3YIdx = P1::kNumXDims + P2::kNumXDims + P3::kPyIdx;
static const Dimension kP3HeadingIdx =
    P1::kNumXDims + P2::kNumXDims + P3::kThetaIdx;
static const Dimension kP3VIdx = P1::kNumXDims + P2::kNumXDims + P3::kVIdx;
static const Dimension kP3VxIdx = P1::kNumXDims + P2::kNumXDims + P3::kVxIdx;
static const Dimension kP3VyIdx = P1::kNumXDims + P2::kNumXDims + P3::kVyIdx;

// Control dimensions.
static const Dimension kP1OmegaIdx = 0;
static const Dimension kP1JerkIdx = 1;
static const Dimension kP2OmegaIdx = 0;
static const Dimension kP2JerkIdx = 1;
static const Dimension kP3OmegaIdx = 0;
static const Dimension kP3AIdx = 1;
<<<<<<< HEAD
} // anonymous namespace

ThreePlayerFlatIntersectionExample::ThreePlayerFlatIntersectionExample(
    const SolverParams &params) {
  // Create dynamics.
=======

}  // anonymous namespace

void ThreePlayerFlatIntersectionExample::ConstructDynamics() {
>>>>>>> bcf5b382
  dynamics_.reset(new ConcatenatedFlatSystem(
      {std::make_shared<P1>(kInterAxleLength),
       std::make_shared<P2>(kInterAxleLength), std::make_shared<P3>()}));
}

void ThreePlayerFlatIntersectionExample::ConstructInitialState() {
  VectorXf x0 = VectorXf::Zero(dynamics_->XDim());
  x0(kP1XIdx) = kP1InitialX;
  x0(kP1YIdx) = kP1InitialY;
  x0(kP1HeadingIdx) = kP1InitialHeading;
  x0(kP1VIdx) = kP1InitialSpeed;
  x0(kP2XIdx) = kP2InitialX;
  x0(kP2YIdx) = kP2InitialY;
  x0(kP2HeadingIdx) = kP2InitialHeading;
  x0(kP2VIdx) = kP2InitialSpeed;
  x0(kP3XIdx) = kP3InitialX;
  x0(kP3YIdx) = kP3InitialY;
  x0(kP3HeadingIdx) = kP3InitialHeading;
  x0(kP3VIdx) = kP3InitialSpeed;

  x0_ = dynamics_->ToLinearSystemState(x0);
}

void ThreePlayerFlatIntersectionExample::ConstructPlayerCosts() {
  // Set up costs for all players.
  player_costs_.emplace_back("P1");
  player_costs_.emplace_back("P2");
  player_costs_.emplace_back("P3");
  auto& p1_cost = player_costs_[0];
  auto& p2_cost = player_costs_[1];
  auto& p3_cost = player_costs_[2];

  // Stay in lanes.
  const Polyline2 lane1(
      {Point2(kP1InitialX, -1000.0), Point2(kP1InitialX, 1000.0)});
  const Polyline2 lane2(
      {Point2(kP2InitialX, 1000.0), Point2(kP2InitialX, 18.0),
       Point2(kP2InitialX + 0.5, 15.0), Point2(kP2InitialX + 1.0, 14.0),
       Point2(kP2InitialX + 3.0, 12.5), Point2(kP2InitialX + 6.0, 12.0),
       Point2(1000.0, 12.0)});
  const Polyline2 lane3(
      {Point2(-1000.0, kP3InitialY), Point2(1000.0, kP3InitialY)});

  const std::shared_ptr<QuadraticPolyline2Cost> p1_lane_cost(
      new QuadraticPolyline2Cost(kLaneCostWeight, lane1, {kP1XIdx, kP1YIdx},
                                 "LaneCenter"));
  const std::shared_ptr<SemiquadraticPolyline2Cost> p1_lane_r_cost(
      new SemiquadraticPolyline2Cost(kLaneBoundaryCostWeight, lane1,
                                     {kP1XIdx, kP1YIdx}, kLaneHalfWidth,
                                     kOrientedRight, "LaneRightBoundary"));
  const std::shared_ptr<SemiquadraticPolyline2Cost> p1_lane_l_cost(
      new SemiquadraticPolyline2Cost(kLaneBoundaryCostWeight, lane1,
                                     {kP1XIdx, kP1YIdx}, -kLaneHalfWidth,
                                     !kOrientedRight, "LaneLeftBoundary"));
  p1_cost.AddStateCost(p1_lane_cost);
  p1_cost.AddStateCost(p1_lane_r_cost);
  p1_cost.AddStateCost(p1_lane_l_cost);

  const std::shared_ptr<QuadraticPolyline2Cost> p2_lane_cost(
      new QuadraticPolyline2Cost(kLaneCostWeight, lane2, {kP2XIdx, kP2YIdx},
                                 "LaneCenter"));
  const std::shared_ptr<SemiquadraticPolyline2Cost> p2_lane_r_cost(
      new SemiquadraticPolyline2Cost(kLaneBoundaryCostWeight, lane2,
                                     {kP2XIdx, kP2YIdx}, kLaneHalfWidth,
                                     kOrientedRight, "LaneRightBoundary"));
  const std::shared_ptr<SemiquadraticPolyline2Cost> p2_lane_l_cost(
      new SemiquadraticPolyline2Cost(kLaneBoundaryCostWeight, lane2,
                                     {kP2XIdx, kP2YIdx}, -kLaneHalfWidth,
                                     !kOrientedRight, "LaneLeftBoundary"));
  p2_cost.AddStateCost(p2_lane_cost);
  p2_cost.AddStateCost(p2_lane_r_cost);
  p2_cost.AddStateCost(p2_lane_l_cost);

  const std::shared_ptr<QuadraticPolyline2Cost> p3_lane_cost(
      new QuadraticPolyline2Cost(kLaneCostWeight, lane3, {kP3XIdx, kP3YIdx},
                                 "LaneCenter"));
  const std::shared_ptr<SemiquadraticPolyline2Cost> p3_lane_r_cost(
      new SemiquadraticPolyline2Cost(kLaneBoundaryCostWeight, lane3,
                                     {kP3XIdx, kP3YIdx}, kLaneHalfWidth,
                                     kOrientedRight, "LaneRightBoundary"));
  const std::shared_ptr<SemiquadraticPolyline2Cost> p3_lane_l_cost(
      new SemiquadraticPolyline2Cost(kLaneBoundaryCostWeight, lane3,
                                     {kP3XIdx, kP3YIdx}, -kLaneHalfWidth,
                                     !kOrientedRight, "LaneLeftBoundary"));
  p3_cost.AddStateCost(p3_lane_cost);
  p3_cost.AddStateCost(p3_lane_r_cost);
  p3_cost.AddStateCost(p3_lane_l_cost);

  // Max/min/nominal speed costs.
  const std::shared_ptr<SemiquadraticNormCost> p1_min_v_cost(
      new SemiquadraticNormCost(kMaxVCostWeight, {kP1VxIdx, kP1VyIdx}, kMinV,
                                !kOrientedRight, "MinV"));
  const std::shared_ptr<SemiquadraticNormCost> p1_max_v_cost(
      new SemiquadraticNormCost(kMaxVCostWeight, {kP1VxIdx, kP1VyIdx}, kP1MaxV,
                                kOrientedRight, "MaxV"));
  const std::shared_ptr<QuadraticNormCost> p1_nominal_v_cost(
      new QuadraticNormCost(kNominalVCostWeight, {kP1VxIdx, kP1VyIdx},
                            kP1NominalV, "NominalV"));
  p1_cost.AddStateCost(p1_min_v_cost);
  p1_cost.AddStateCost(p1_max_v_cost);
  p1_cost.AddStateCost(p1_nominal_v_cost);

  const std::shared_ptr<SemiquadraticNormCost> p2_min_v_cost(
      new SemiquadraticNormCost(kMaxVCostWeight, {kP2VxIdx, kP2VyIdx}, kMinV,
                                !kOrientedRight, "MinV"));
  const std::shared_ptr<SemiquadraticNormCost> p2_max_v_cost(
      new SemiquadraticNormCost(kMaxVCostWeight, {kP2VxIdx, kP2VyIdx}, kP2MaxV,
                                kOrientedRight, "MaxV"));
  const std::shared_ptr<QuadraticNormCost> p2_nominal_v_cost(
      new QuadraticNormCost(kNominalVCostWeight, {kP2VxIdx, kP2VyIdx},
                            kP2NominalV, "NominalV"));
  p2_cost.AddStateCost(p2_min_v_cost);
  p2_cost.AddStateCost(p2_max_v_cost);
  p2_cost.AddStateCost(p2_nominal_v_cost);

  const std::shared_ptr<SemiquadraticNormCost> p3_min_v_cost(
      new SemiquadraticNormCost(kMaxVCostWeight, {kP3VxIdx, kP3VyIdx}, kMinV,
                                !kOrientedRight, "MinV"));
  const std::shared_ptr<SemiquadraticNormCost> p3_max_v_cost(
      new SemiquadraticNormCost(kMaxVCostWeight, {kP3VxIdx, kP3VyIdx}, kP3MaxV,
                                kOrientedRight, "MaxV"));
  const std::shared_ptr<QuadraticNormCost> p3_nominal_v_cost(
      new QuadraticNormCost(kNominalVCostWeight, {kP3VxIdx, kP3VyIdx},
                            kP3NominalV, "NominalV"));
  p3_cost.AddStateCost(p3_min_v_cost);
  p3_cost.AddStateCost(p3_max_v_cost);
  p3_cost.AddStateCost(p3_nominal_v_cost);

  // Penalize control effort.
  constexpr Dimension kApplyInAllDimensions = -1;
  const auto unicycle_aux_cost = std::make_shared<QuadraticCost>(
      kUnicycleAuxCostWeight, kApplyInAllDimensions, 0.0, "Auxiliary Input");
  const auto car_aux_cost = std::make_shared<QuadraticCost>(
      kCarAuxCostWeight, kApplyInAllDimensions, 0.0, "Auxiliary Input");
  p1_cost.AddControlCost(0, car_aux_cost);
  p2_cost.AddControlCost(1, car_aux_cost);
  p3_cost.AddControlCost(2, unicycle_aux_cost);

<<<<<<< HEAD
  // const auto p1_omega_cost = std::make_shared<QuadraticCost>(
  //     kOmegaCostWeight, kP1OmegaIdx, 0.0, "Steering");
  // const auto p1_jerk_cost =
  //     std::make_shared<QuadraticCost>(kJerkCostWeight, kP1JerkIdx, 0.0,
  //     "Jerk");
  // p1_cost.AddControlCost(0, p1_omega_cost);
  // p1_cost.AddControlCost(0, p1_jerk_cost);

  // const auto p2_omega_cost = std::make_shared<QuadraticCost>(
  //     kOmegaCostWeight, kP2OmegaIdx, 0.0, "Steering");
  // const auto p2_jerk_cost =
  //     std::make_shared<QuadraticCost>(kJerkCostWeight, kP2JerkIdx, 0.0,
  //     "Jerk");
  // p2_cost.AddControlCost(1, p2_omega_cost);
  // p2_cost.AddControlCost(1, p2_jerk_cost);

  // const auto p3_omega_cost = std::make_shared<QuadraticCost>(
  //     kOmegaCostWeight, kP3OmegaIdx, 0.0, "Steering");
  // const auto p3_a_cost = std::make_shared<QuadraticCost>(kACostWeight,
  // kP3AIdx,
  //                                                        0.0,
  //                                                        "Acceleration");
  // p3_cost.AddControlCost(2, p3_omega_cost);
  // p3_cost.AddControlCost(2, p3_a_cost);

  // Goal costs.
  constexpr float kFinalTimeWindow = 0.5; // s
  const auto p1_goalx_cost = std::make_shared<FinalTimeCost>(
      std::make_shared<QuadraticCost>(kGoalCostWeight, kP1XIdx, kP1GoalX),
      kTimeHorizon - kFinalTimeWindow, "GoalX");
  const auto p1_goaly_cost = std::make_shared<FinalTimeCost>(
      std::make_shared<QuadraticCost>(kGoalCostWeight, kP1YIdx, kP1GoalY),
      kTimeHorizon - kFinalTimeWindow, "GoalY");
  p1_cost.AddStateCost(p1_goalx_cost);
  p1_cost.AddStateCost(p1_goaly_cost);
  final_time_costs_.push_back(p1_goalx_cost);
  final_time_costs_.push_back(p1_goaly_cost);

  const auto p2_goalx_cost = std::make_shared<FinalTimeCost>(
      std::make_shared<QuadraticCost>(kGoalCostWeight, kP2XIdx, kP2GoalX),
      kTimeHorizon - kFinalTimeWindow, "GoalX");
  const auto p2_goaly_cost = std::make_shared<FinalTimeCost>(
      std::make_shared<QuadraticCost>(kGoalCostWeight, kP2YIdx, kP2GoalY),
      kTimeHorizon - kFinalTimeWindow, "GoalY");
  p2_cost.AddStateCost(p2_goalx_cost);
  p2_cost.AddStateCost(p2_goaly_cost);
  final_time_costs_.push_back(p2_goalx_cost);
  final_time_costs_.push_back(p2_goaly_cost);

  const auto p3_goalx_cost = std::make_shared<FinalTimeCost>(
      std::make_shared<QuadraticCost>(kGoalCostWeight, kP3XIdx, kP3GoalX),
      kTimeHorizon - kFinalTimeWindow, "GoalX");
  const auto p3_goaly_cost = std::make_shared<FinalTimeCost>(
      std::make_shared<QuadraticCost>(kGoalCostWeight, kP3YIdx, kP3GoalY),
      kTimeHorizon - kFinalTimeWindow, "GoalY");
  p3_cost.AddStateCost(p3_goalx_cost);
  p3_cost.AddStateCost(p3_goaly_cost);
  final_time_costs_.push_back(p3_goalx_cost);
  final_time_costs_.push_back(p3_goaly_cost);

=======
>>>>>>> bcf5b382
  // Pairwise proximity costs.
  const std::shared_ptr<ProxCost> p1p2_proximity_cost(
      new ProxCost(kP1ProximityCostWeight, {kP1XIdx, kP1YIdx},
                   {kP2XIdx, kP2YIdx}, kMinProximity, "ProximityP2"));
  const std::shared_ptr<ProxCost> p1p3_proximity_cost(
      new ProxCost(kP1ProximityCostWeight, {kP1XIdx, kP1YIdx},
                   {kP3XIdx, kP3YIdx}, kMinProximity, "ProximityP3"));
  p1_cost.AddStateCost(p1p2_proximity_cost);
  p1_cost.AddStateCost(p1p3_proximity_cost);

  const std::shared_ptr<InitialTimeCost> p2p1_initial_proximity_cost(
      new InitialTimeCost(
          std::shared_ptr<QuadraticDifferenceCost>(new QuadraticDifferenceCost(
              kP2ProximityCostWeight, {kP2XIdx, kP2YIdx}, {kP1XIdx, kP1YIdx})),
          params.adversarial_time, "InitialProximityCostP1"));
  p2_cost.AddStateCost(p2p1_initial_proximity_cost);
  initial_time_costs_.push_back(p2p1_initial_proximity_cost);

  const std::shared_ptr<FinalTimeCost> p2p1_final_proximity_cost(
      new FinalTimeCost(std::shared_ptr<ProxCost>(new ProxCost(
                            kP2ProximityCostWeight, {kP2XIdx, kP2YIdx},
                            {kP1XIdx, kP1YIdx}, kMinProximity)),

                        params.adversarial_time, "FinalProximityCostP1"));
  p2_cost.AddStateCost(p2p1_final_proximity_cost);
  final_time_costs_.push_back(p2p1_final_proximity_cost);

  // const std::shared_ptr<ProxCost> p2p1_proximity_cost(
  //     new ProxCost(kP2ProximityCostWeight, {kP2XIdx, kP2YIdx},
  //                  {kP1XIdx, kP1YIdx}, kMinProximity, "ProximityP1"));
  // p2_cost.AddStateCost(p2p1_proximity_cost);

  const std::shared_ptr<ProxCost> p2p3_proximity_cost(
      new ProxCost(kP2ProximityCostWeight, {kP2XIdx, kP2YIdx},
                   {kP3XIdx, kP3YIdx}, kMinProximity, "ProximityP3"));

  p2_cost.AddStateCost(p2p3_proximity_cost);

  const std::shared_ptr<InitialTimeCost> p3p1_initial_proximity_cost(
      new InitialTimeCost(
          std::shared_ptr<QuadraticDifferenceCost>(new QuadraticDifferenceCost(
              kP3ProximityCostWeight, {kP3XIdx, kP3YIdx}, {kP1XIdx, kP1YIdx})),
          params.adversarial_time, "InitialProximityCostP1"));
  p3_cost.AddStateCost(p3p1_initial_proximity_cost);
  initial_time_costs_.push_back(p3p1_initial_proximity_cost);

  const std::shared_ptr<FinalTimeCost> p3p1_final_proximity_cost(
      new FinalTimeCost(std::shared_ptr<ProxCost>(new ProxCost(
                            kP3ProximityCostWeight, {kP3XIdx, kP3YIdx},
                            {kP1XIdx, kP1YIdx}, kMinProximity)),
                        params.adversarial_time, "FinalProximityCostP1"));
  p3_cost.AddStateCost(p3p1_final_proximity_cost);
  final_time_costs_.push_back(p3p1_final_proximity_cost);

  // const std::shared_ptr<ProxCost> p3p1_proximity_cost(
  //     new ProxCost(kP3ProximityCostWeight, {kP3XIdx, kP3YIdx},
  //                  {kP1XIdx, kP1YIdx}, kMinProximity, "ProximityP1"));
  // p3_cost.AddStateCost(p3p1_proximity_cost);

  const std::shared_ptr<ProxCost> p3p2_proximity_cost(
      new ProxCost(kP3ProximityCostWeight, {kP3XIdx, kP3YIdx},
                   {kP2XIdx, kP2YIdx}, kMinProximity, "ProximityP2"));
  p3_cost.AddStateCost(p3p2_proximity_cost);
}

inline std::vector<float>
ThreePlayerFlatIntersectionExample::Xs(const VectorXf &xi) const {
  return {xi(kP1XIdx), xi(kP2XIdx), xi(kP3XIdx)};
}

inline std::vector<float>
ThreePlayerFlatIntersectionExample::Ys(const VectorXf &xi) const {
  return {xi(kP1YIdx), xi(kP2YIdx), xi(kP3YIdx)};
}

inline std::vector<float>
ThreePlayerFlatIntersectionExample::Thetas(const VectorXf &xi) const {
  const VectorXf x = dynamics_->FromLinearSystemState(xi);
  return {x(kP1HeadingIdx), x(kP2HeadingIdx), x(kP3HeadingIdx)};
}

} // namespace ilqgames<|MERGE_RESOLUTION|>--- conflicted
+++ resolved
@@ -71,14 +71,6 @@
 namespace ilqgames {
 
 namespace {
-<<<<<<< HEAD
-// Time.
-static constexpr Time kTimeStep = 0.1;     // s
-static constexpr Time kTimeHorizon = 10.0; // s
-static constexpr size_t kNumTimeSteps =
-    static_cast<size_t>(kTimeHorizon / kTimeStep);
-=======
->>>>>>> bcf5b382
 
 // Car inter-axle distance.
 static constexpr float kInterAxleLength = 4.0; // m
@@ -188,18 +180,10 @@
 static const Dimension kP2JerkIdx = 1;
 static const Dimension kP3OmegaIdx = 0;
 static const Dimension kP3AIdx = 1;
-<<<<<<< HEAD
-} // anonymous namespace
-
-ThreePlayerFlatIntersectionExample::ThreePlayerFlatIntersectionExample(
-    const SolverParams &params) {
-  // Create dynamics.
-=======
 
 }  // anonymous namespace
 
 void ThreePlayerFlatIntersectionExample::ConstructDynamics() {
->>>>>>> bcf5b382
   dynamics_.reset(new ConcatenatedFlatSystem(
       {std::make_shared<P1>(kInterAxleLength),
        std::make_shared<P2>(kInterAxleLength), std::make_shared<P3>()}));
@@ -338,69 +322,6 @@
   p2_cost.AddControlCost(1, car_aux_cost);
   p3_cost.AddControlCost(2, unicycle_aux_cost);
 
-<<<<<<< HEAD
-  // const auto p1_omega_cost = std::make_shared<QuadraticCost>(
-  //     kOmegaCostWeight, kP1OmegaIdx, 0.0, "Steering");
-  // const auto p1_jerk_cost =
-  //     std::make_shared<QuadraticCost>(kJerkCostWeight, kP1JerkIdx, 0.0,
-  //     "Jerk");
-  // p1_cost.AddControlCost(0, p1_omega_cost);
-  // p1_cost.AddControlCost(0, p1_jerk_cost);
-
-  // const auto p2_omega_cost = std::make_shared<QuadraticCost>(
-  //     kOmegaCostWeight, kP2OmegaIdx, 0.0, "Steering");
-  // const auto p2_jerk_cost =
-  //     std::make_shared<QuadraticCost>(kJerkCostWeight, kP2JerkIdx, 0.0,
-  //     "Jerk");
-  // p2_cost.AddControlCost(1, p2_omega_cost);
-  // p2_cost.AddControlCost(1, p2_jerk_cost);
-
-  // const auto p3_omega_cost = std::make_shared<QuadraticCost>(
-  //     kOmegaCostWeight, kP3OmegaIdx, 0.0, "Steering");
-  // const auto p3_a_cost = std::make_shared<QuadraticCost>(kACostWeight,
-  // kP3AIdx,
-  //                                                        0.0,
-  //                                                        "Acceleration");
-  // p3_cost.AddControlCost(2, p3_omega_cost);
-  // p3_cost.AddControlCost(2, p3_a_cost);
-
-  // Goal costs.
-  constexpr float kFinalTimeWindow = 0.5; // s
-  const auto p1_goalx_cost = std::make_shared<FinalTimeCost>(
-      std::make_shared<QuadraticCost>(kGoalCostWeight, kP1XIdx, kP1GoalX),
-      kTimeHorizon - kFinalTimeWindow, "GoalX");
-  const auto p1_goaly_cost = std::make_shared<FinalTimeCost>(
-      std::make_shared<QuadraticCost>(kGoalCostWeight, kP1YIdx, kP1GoalY),
-      kTimeHorizon - kFinalTimeWindow, "GoalY");
-  p1_cost.AddStateCost(p1_goalx_cost);
-  p1_cost.AddStateCost(p1_goaly_cost);
-  final_time_costs_.push_back(p1_goalx_cost);
-  final_time_costs_.push_back(p1_goaly_cost);
-
-  const auto p2_goalx_cost = std::make_shared<FinalTimeCost>(
-      std::make_shared<QuadraticCost>(kGoalCostWeight, kP2XIdx, kP2GoalX),
-      kTimeHorizon - kFinalTimeWindow, "GoalX");
-  const auto p2_goaly_cost = std::make_shared<FinalTimeCost>(
-      std::make_shared<QuadraticCost>(kGoalCostWeight, kP2YIdx, kP2GoalY),
-      kTimeHorizon - kFinalTimeWindow, "GoalY");
-  p2_cost.AddStateCost(p2_goalx_cost);
-  p2_cost.AddStateCost(p2_goaly_cost);
-  final_time_costs_.push_back(p2_goalx_cost);
-  final_time_costs_.push_back(p2_goaly_cost);
-
-  const auto p3_goalx_cost = std::make_shared<FinalTimeCost>(
-      std::make_shared<QuadraticCost>(kGoalCostWeight, kP3XIdx, kP3GoalX),
-      kTimeHorizon - kFinalTimeWindow, "GoalX");
-  const auto p3_goaly_cost = std::make_shared<FinalTimeCost>(
-      std::make_shared<QuadraticCost>(kGoalCostWeight, kP3YIdx, kP3GoalY),
-      kTimeHorizon - kFinalTimeWindow, "GoalY");
-  p3_cost.AddStateCost(p3_goalx_cost);
-  p3_cost.AddStateCost(p3_goaly_cost);
-  final_time_costs_.push_back(p3_goalx_cost);
-  final_time_costs_.push_back(p3_goaly_cost);
-
-=======
->>>>>>> bcf5b382
   // Pairwise proximity costs.
   const std::shared_ptr<ProxCost> p1p2_proximity_cost(
       new ProxCost(kP1ProximityCostWeight, {kP1XIdx, kP1YIdx},
