--- conflicted
+++ resolved
@@ -188,11 +188,7 @@
 
     // Solve LQ game.
     current_strategies =
-<<<<<<< HEAD
-        lq_solver_->Solve(linearization_, quadraticization_, x0);
-=======
         lq_solver_->Solve(*dynamics_, linearization_, quadraticization_, x0);
->>>>>>> 2244b1d4
 
     // Modify this LQ solution.
     if (!ModifyLQStrategies(&current_strategies, &current_operating_point,
