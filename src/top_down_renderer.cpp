--- conflicted
+++ resolved
@@ -108,12 +108,7 @@
   const ImU32 trajectory_color = ImColor(ImVec4(1.0, 1.0, 1.0, 0.5));
   const float trajectory_thickness = std::min(1.0f, LengthToPixels(0.5));
 
-<<<<<<< HEAD
-//  ImVec2 points[log_->NumTimeSteps()];
-  std::vector<ImVec2> points(log_->NumTimeSteps());
-=======
-  ImVec2 points[log->NumTimeSteps()];
->>>>>>> adcfde2e
+  std::vector<ImVec2> points(log->NumTimeSteps());
   for (size_t ii = 0; ii < num_agents; ii++) {
     for (size_t kk = 0; kk < log->NumTimeSteps(); kk++) {
       points[kk] = PositionToWindowCoordinates(
@@ -122,12 +117,9 @@
     }
 
     constexpr bool kPolylineIsClosed = false;
-<<<<<<< HEAD
-    draw_list->AddPolyline(points.data(), log_->NumTimeSteps(), trajectory_color,
-=======
-    draw_list->AddPolyline(points, log->NumTimeSteps(), trajectory_color,
->>>>>>> adcfde2e
-                           kPolylineIsClosed, trajectory_thickness);
+    draw_list->AddPolyline(points.data(), log->NumTimeSteps(),
+                           trajectory_color, kPolylineIsClosed,
+                           trajectory_thickness);
   }
 
   // Agent colors will all be greenish. Also specify circle radius and triangle
@@ -142,9 +134,9 @@
   for (size_t ii = 0; ii < num_agents; ii++) {
     const ImVec2 p = PositionToWindowCoordinates(
         log->InterpolateState(sliders_->SolverIterate(),
-                               sliders_->InterpolationTime(), x_idxs_[ii]),
+                              sliders_->InterpolationTime(), x_idxs_[ii]),
         log->InterpolateState(sliders_->SolverIterate(),
-                               sliders_->InterpolationTime(), y_idxs_[ii]));
+                              sliders_->InterpolationTime(), y_idxs_[ii]));
 
     if (heading_idxs_[ii] < 0)
       draw_list->AddCircleFilled(p, agent_radius, agent_color);
