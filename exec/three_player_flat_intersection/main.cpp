--- conflicted
+++ resolved
@@ -155,18 +155,11 @@
     return 0;
 
   // Create a top-down renderer, control sliders, and cost inspector.
-<<<<<<< HEAD
-  auto sliders = std::make_shared<ilqgames::ControlSliders>(logs);
-  ilqgames::TopDownRenderer top_down_renderer(sliders, logs, problem);
-  ilqgames::CostInspector cost_inspector(sliders, logs,
-                                         problem->Solver().PlayerCosts());
-=======
   std::shared_ptr<ilqgames::ControlSliders> sliders(
       new ilqgames::ControlSliders({logs}));
   ilqgames::TopDownRenderer top_down_renderer(sliders, {problem});
   ilqgames::CostInspector cost_inspector(sliders,
                                          {problem->Solver().PlayerCosts()});
->>>>>>> f3121d1a
 
   // Setup window
   glfwSetErrorCallback(glfw_error_callback);
