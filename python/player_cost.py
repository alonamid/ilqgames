"""
BSD 3-Clause License

Copyright (c) 2019, HJ Reachability Group
All rights reserved.

Redistribution and use in source and binary forms, with or without
modification, are permitted provided that the following conditions are met:

* Redistributions of source code must retain the above copyright notice, this
  list of conditions and the following disclaimer.

* Redistributions in binary form must reproduce the above copyright notice,
  this list of conditions and the following disclaimer in the documentation
  and/or other materials provided with the distribution.

* Neither the name of the copyright holder nor the names of its
  contributors may be used to endorse or promote products derived from
  this software without specific prior written permission.

THIS SOFTWARE IS PROVIDED BY THE COPYRIGHT HOLDERS AND CONTRIBUTORS "AS IS"
AND ANY EXPRESS OR IMPLIED WARRANTIES, INCLUDING, BUT NOT LIMITED TO, THE
IMPLIED WARRANTIES OF MERCHANTABILITY AND FITNESS FOR A PARTICULAR PURPOSE ARE
DISCLAIMED. IN NO EVENT SHALL THE COPYRIGHT HOLDER OR CONTRIBUTORS BE LIABLE
FOR ANY DIRECT, INDIRECT, INCIDENTAL, SPECIAL, EXEMPLARY, OR CONSEQUENTIAL
DAMAGES (INCLUDING, BUT NOT LIMITED TO, PROCUREMENT OF SUBSTITUTE GOODS OR
SERVICES; LOSS OF USE, DATA, OR PROFITS; OR BUSINESS INTERRUPTION) HOWEVER
CAUSED AND ON ANY THEORY OF LIABILITY, WHETHER IN CONTRACT, STRICT LIABILITY,
OR TORT (INCLUDING NEGLIGENCE OR OTHERWISE) ARISING IN ANY WAY OUT OF THE USE
OF THIS SOFTWARE, EVEN IF ADVISED OF THE POSSIBILITY OF SUCH DAMAGE.

Author(s): David Fridovich-Keil ( dfk@eecs.berkeley.edu )
           Chia-Yin Shih        ( cshih@berkeley.edu )
"""
################################################################################
#
# Container to hold a bunch of different Costs and keep track of the arguments
# to each one. Supports automatic quadraticization.
#
################################################################################

import numpy as np
import torch

from cost import Cost

class PlayerCost(object):
    def __init__(self):
        self._costs = []
        self._args = []
        self._weights = []

<<<<<<< HEAD
    def __call__(self, x, u1, u2, k):
=======
    def __call__(self, x, u):
>>>>>>> d8c60c51
        """
        Evaluate the game cost function at the current state and controls.
        NOTE: `x`, each `u` are all column vectors.

        :param x: state of the system
        :type x: np.array or torch.Tensor
<<<<<<< HEAD
        :param u1: control for player 1
        :type u1: np.array or torch.Tensor
        :param u2: control for player 2
        :type u2: np.array or torch.Tensor
        :param k: time step, if cost is time-varying
        :type k: uint
=======
        :param u: list of control inputs for each player
        :type u: [np.array] or [torch.Tensor]
>>>>>>> d8c60c51
        :return: scalar value of cost
        :rtype: float or torch.Tensor
        """
        first_time_through = True
        for cost, arg, weight in zip(self._costs, self._args, self._weights):
            if arg == "x":
<<<<<<< HEAD
                current_term = weight * cost(x, k)
            elif arg == "u1":
                current_term = weight * cost(u1, k)
            elif arg == "u2":
                current_term = weight * cost(u2, k)
=======
                cost_input = x
>>>>>>> d8c60c51
            else:
                cost_input = u[arg]

            current_term = weight * cost(cost_input)
            if current_term > 1e8:
                print("Warning: cost %s is %f" % (cost._name, current_term))
                print("Input is: ", cost_input)

            if first_time_through:
                total_cost = current_term
            else:
                total_cost += current_term

            first_time_through = False

        return total_cost

    def add_cost(self, cost, arg, weight=1.0):
        """
        Add a new cost to the game, and specify its argument to be either
        "x" or an integer indicating which player's control it is, e.g. 0
        corresponds to u0. Also assign a weight.

        :param cost: cost function to add
        :type cost: Cost
        :param arg: argument of cost, either "x" or a player index
        :type arg: string or uint
        :param weight: multiplicative weight for this cost
        :type weight: float
        """
        self._costs.append(cost)
        self._args.append(arg)
        self._weights.append(weight)

<<<<<<< HEAD
    def quadraticize(self, x, u1, u2, k):
        """
        Compute a quadratic approximation to the overall cost for a
        particular choice of state `x`, and controls `u1` (player 1) and
        `u2` (player 2), at time-step `k`.

        Returns the gradient and Hessian of the overall cost such that:
        ```
           cost(x + dx, u1 + du1, u2 + du2, k) \approx
                cost(x, u1, u2, k) +
=======
    def quadraticize(self, x, u):
        """
        Compute a quadratic approximation to the overall cost for a
        particular choice of state `x`, and controls `u` for each player.

        Returns the gradient and Hessian of the overall cost such that:
        ```
           cost(x + dx, [ui + dui]) \approx
                cost(x, u1, u2) +
>>>>>>> d8c60c51
                grad_x^T dx +
                0.5 * (dx^T hess_x dx + sum_i dui^T hess_ui dui)
        ```

        NOTE that in the notation of `solve_lq_game.py`, for player i:
          * `grad_x = li`
          * `hess_x = Qi`
          * `hess_uj = Rij`

        :param x: state
        :type x: np.array
<<<<<<< HEAD
        :param u1: control input of player 1
        :type u1: np.array
        :param u2: control input of player 2
        :type u2: np.array
        :param k: time step, if cost is time-varying
        :type k: uint
        :return: cost(x, u1, u2), grad_x, hess_x, hess_u1, hess_u2
        :rtype: float, np.array, np.array, np.array, np.array
=======
        :param u: list of control inputs for each player
        :type u: np.array
        :return: cost(x, u), grad_x, hess_x, [hess_ui]
        :rtype: float, np.array, np.array, [np.array]
>>>>>>> d8c60c51
        """
        num_players = len(u)

        # Congert to torch.Tensor format.
        x_torch = torch.from_numpy(x).requires_grad_(True)
        u_torch = [torch.from_numpy(ui).requires_grad_(True) for ui in u]

        # Evaluate cost here.
<<<<<<< HEAD
        cost_torch = self.__call__(x_torch, u1_torch, u2_torch, k)
=======
        cost_torch = self.__call__(x_torch, u_torch)
>>>>>>> d8c60c51
        cost = cost_torch.item()

        # Compute gradients (and store numpy versions).
        grad_x_torch = torch.autograd.grad(
            cost_torch, x_torch, create_graph=True, allow_unused=True)[0]
        grad_u_torch = [
            torch.autograd.grad(
                cost_torch, ui_torch, create_graph=True, allow_unused=True)[0]
            for ui_torch in u_torch]

        # Compute Hessians (and store numpy versions), and be careful to
        # catch Nones (which indicate cost not depending on a particular
        # variable).
        hess_x = np.zeros((len(x), len(x)))
        grad_x = np.zeros((len(x), 1))
        if grad_x_torch is not None:
            grad_x = grad_x_torch.detach().numpy().copy()
            for ii in range(len(x)):
                hess_row = torch.autograd.grad(
                    grad_x_torch[ii, 0], x_torch, retain_graph=True)[0]
                hess_x[ii, :] = hess_row.detach().numpy().copy().T

        hess_u = []
        for ii in range(num_players):
            hess_ui = np.zeros((len(u[ii]), len(u[ii])))
            grad_ui_torch = grad_u_torch[ii]
            if grad_ui_torch is not None:
                grad_ui = grad_ui_torch.detach().numpy().copy()
                for dim in range(len(u[ii])):
                    hess_row = torch.autograd.grad(
                        grad_ui_torch[dim, 0], u_torch[ii], retain_graph=True)[0]
                    hess_ui[dim, :] = hess_row.detach().numpy().copy().T

            hess_u.append(hess_ui)

        return cost, grad_x, hess_x, hess_u<|MERGE_RESOLUTION|>--- conflicted
+++ resolved
@@ -50,43 +50,24 @@
         self._args = []
         self._weights = []
 
-<<<<<<< HEAD
-    def __call__(self, x, u1, u2, k):
-=======
-    def __call__(self, x, u):
->>>>>>> d8c60c51
+    def __call__(self, x, u, k):
         """
         Evaluate the game cost function at the current state and controls.
         NOTE: `x`, each `u` are all column vectors.
 
         :param x: state of the system
         :type x: np.array or torch.Tensor
-<<<<<<< HEAD
-        :param u1: control for player 1
-        :type u1: np.array or torch.Tensor
-        :param u2: control for player 2
-        :type u2: np.array or torch.Tensor
+        :param u: list of control inputs for each player
+        :type u: [np.array] or [torch.Tensor]
         :param k: time step, if cost is time-varying
         :type k: uint
-=======
-        :param u: list of control inputs for each player
-        :type u: [np.array] or [torch.Tensor]
->>>>>>> d8c60c51
         :return: scalar value of cost
         :rtype: float or torch.Tensor
         """
         first_time_through = True
         for cost, arg, weight in zip(self._costs, self._args, self._weights):
             if arg == "x":
-<<<<<<< HEAD
-                current_term = weight * cost(x, k)
-            elif arg == "u1":
-                current_term = weight * cost(u1, k)
-            elif arg == "u2":
-                current_term = weight * cost(u2, k)
-=======
                 cost_input = x
->>>>>>> d8c60c51
             else:
                 cost_input = u[arg]
 
@@ -121,28 +102,15 @@
         self._args.append(arg)
         self._weights.append(weight)
 
-<<<<<<< HEAD
-    def quadraticize(self, x, u1, u2, k):
-        """
-        Compute a quadratic approximation to the overall cost for a
-        particular choice of state `x`, and controls `u1` (player 1) and
-        `u2` (player 2), at time-step `k`.
-
-        Returns the gradient and Hessian of the overall cost such that:
-        ```
-           cost(x + dx, u1 + du1, u2 + du2, k) \approx
-                cost(x, u1, u2, k) +
-=======
-    def quadraticize(self, x, u):
+    def quadraticize(self, x, u, k):
         """
         Compute a quadratic approximation to the overall cost for a
         particular choice of state `x`, and controls `u` for each player.
 
         Returns the gradient and Hessian of the overall cost such that:
         ```
-           cost(x + dx, [ui + dui]) \approx
-                cost(x, u1, u2) +
->>>>>>> d8c60c51
+           cost(x + dx, [ui + dui], k) \approx
+                cost(x, u1, u2, k) +
                 grad_x^T dx +
                 0.5 * (dx^T hess_x dx + sum_i dui^T hess_ui dui)
         ```
@@ -154,21 +122,12 @@
 
         :param x: state
         :type x: np.array
-<<<<<<< HEAD
-        :param u1: control input of player 1
-        :type u1: np.array
-        :param u2: control input of player 2
-        :type u2: np.array
+        :param u: list of control inputs for each player
+        :type u: np.array
         :param k: time step, if cost is time-varying
         :type k: uint
-        :return: cost(x, u1, u2), grad_x, hess_x, hess_u1, hess_u2
-        :rtype: float, np.array, np.array, np.array, np.array
-=======
-        :param u: list of control inputs for each player
-        :type u: np.array
         :return: cost(x, u), grad_x, hess_x, [hess_ui]
         :rtype: float, np.array, np.array, [np.array]
->>>>>>> d8c60c51
         """
         num_players = len(u)
 
@@ -177,11 +136,7 @@
         u_torch = [torch.from_numpy(ui).requires_grad_(True) for ui in u]
 
         # Evaluate cost here.
-<<<<<<< HEAD
-        cost_torch = self.__call__(x_torch, u1_torch, u2_torch, k)
-=======
-        cost_torch = self.__call__(x_torch, u_torch)
->>>>>>> d8c60c51
+        cost_torch = self.__call__(x_torch, u_torch, k)
         cost = cost_torch.item()
 
         # Compute gradients (and store numpy versions).
