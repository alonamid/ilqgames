--- conflicted
+++ resolved
@@ -61,15 +61,9 @@
         self._x_index, self._y_index = position_indices
         super(SemiquadraticPolylineCost, self).__init__(name)
 
-<<<<<<< HEAD
     def __call__(self, x, k=0):
         """
         Evaluate this cost function on the given state and time.
-=======
-    def __call__(self, x):
-        """
-        Evaluate this cost function on the given state
->>>>>>> dc12f76a
         NOTE: `x` should be a PyTorch tensor with `requires_grad` set `True`.
         NOTE: `x` should be a column vector.
 
